--- conflicted
+++ resolved
@@ -101,8 +101,8 @@
 use rustc_hir::{
     self as hir, def, Arm, ArrayLen, BindingAnnotation, Block, BlockCheckMode, Body, ByRef, Closure, Destination, Expr,
     ExprField, ExprKind, FnDecl, FnRetTy, GenericArgs, HirId, Impl, ImplItem, ImplItemKind, ImplItemRef, Item,
-    ItemKind, LangItem, LetStmt, MatchSource, Mutability, Node, OwnerId, Param, Pat, PatKind, Path, PathSegment, PrimTy,
-    QPath, Stmt, StmtKind, TraitItem, TraitItemKind, TraitItemRef, TraitRef, TyKind, UnOp,
+    ItemKind, LangItem, LetStmt, MatchSource, Mutability, Node, OwnerId, Param, Pat, PatKind, Path, PathSegment,
+    PrimTy, QPath, Stmt, StmtKind, TraitItem, TraitItemKind, TraitItemRef, TraitRef, TyKind, UnOp,
 };
 use rustc_lexer::{tokenize, TokenKind};
 use rustc_lint::{LateContext, Level, Lint, LintContext};
@@ -2257,11 +2257,7 @@
 pub fn fn_def_id_with_node_args<'tcx>(
     cx: &LateContext<'tcx>,
     expr: &Expr<'_>,
-<<<<<<< HEAD
-) -> Option<(DefId, rustc_ty::GenericArgsRef<'tcx>)> {
-=======
 ) -> Option<(DefId, GenericArgsRef<'tcx>)> {
->>>>>>> 5a9e9b0e
     let typeck = cx.typeck_results();
     match &expr.kind {
         ExprKind::MethodCall(..) => Some((
