--- conflicted
+++ resolved
@@ -56,40 +56,24 @@
 +                             let mut _37: &mut std::future::Ready<()>;
 +                             let mut _38: &mut std::pin::Pin<&mut std::future::Ready<()>>;
 +                             scope 14 (inlined <Pin<&mut std::future::Ready<()>> as DerefMut>::deref_mut) {
-<<<<<<< HEAD
-+                                 let mut _46: *mut std::pin::helper::PinHelper<&mut std::future::Ready<()>>;
-+                                 let mut _47: *mut std::pin::Pin<&mut std::future::Ready<()>>;
-+                                 scope 15 (inlined <pin::helper::PinHelper<&mut std::future::Ready<()>> as pin::helper::PinDerefMutHelper>::deref_mut) {
-+                                     let mut _48: &mut &mut std::future::Ready<()>;
-=======
 +                                 let mut _39: *mut std::pin::helper::PinHelper<&mut std::future::Ready<()>>;
 +                                 let mut _40: *mut std::pin::Pin<&mut std::future::Ready<()>>;
 +                                 scope 15 (inlined <pin::helper::PinHelper<&mut std::future::Ready<()>> as pin::helper::PinDerefMutHelper>::deref_mut) {
 +                                     let mut _41: &mut &mut std::future::Ready<()>;
->>>>>>> b1b464d6
 +                                     scope 16 (inlined <&mut std::future::Ready<()> as DerefMut>::deref_mut) {
 +                                     }
 +                                 }
 +                             }
 +                             scope 17 (inlined Option::<()>::take) {
-<<<<<<< HEAD
-+                                 let mut _49: std::option::Option<()>;
-=======
 +                                 let mut _42: std::option::Option<()>;
->>>>>>> b1b464d6
 +                                 scope 18 (inlined std::mem::replace::<Option<()>>) {
 +                                     scope 19 {
 +                                     }
 +                                 }
 +                             }
 +                             scope 20 (inlined #[track_caller] Option::<()>::expect) {
-<<<<<<< HEAD
-+                                 let mut _50: isize;
-+                                 let mut _51: !;
-=======
 +                                 let mut _43: isize;
 +                                 let mut _44: !;
->>>>>>> b1b464d6
 +                                 scope 21 {
 +                                 }
 +                             }
@@ -141,16 +125,6 @@
 +         StorageLive(_30);
 +         StorageLive(_31);
 +         StorageLive(_32);
-<<<<<<< HEAD
-+         StorageLive(_33);
-+         StorageLive(_34);
-+         StorageLive(_35);
-+         StorageLive(_36);
-+         StorageLive(_37);
-+         StorageLive(_38);
-+         StorageLive(_39);
-=======
->>>>>>> b1b464d6
 +         _32 = copy (_8.0: &mut {async fn body of ActionPermit<'_, T>::perform()});
 +         _31 = discriminant((*_32));
 +         switchInt(move _31) -> [0: bb3, 1: bb10, 3: bb9, otherwise: bb5];
@@ -180,13 +154,7 @@
       }
   
 +     bb3: {
-<<<<<<< HEAD
-+         _33 = copy (_8.0: &mut {async fn body of ActionPermit<'_, T>::perform()});
-+         _34 = copy (_8.0: &mut {async fn body of ActionPermit<'_, T>::perform()});
-+         (((*_33) as variant#3).0: ActionPermit<'_, T>) = move ((*_34).0: ActionPermit<'_, T>);
-=======
 +         (((*_32) as variant#3).0: ActionPermit<'_, T>) = move ((*_32).0: ActionPermit<'_, T>);
->>>>>>> b1b464d6
 +         StorageLive(_12);
 +         StorageLive(_13);
 +         StorageLive(_14);
@@ -198,12 +166,7 @@
 +         StorageDead(_14);
 +         _12 = move _13;
 +         StorageDead(_13);
-<<<<<<< HEAD
-+         _35 = copy (_8.0: &mut {async fn body of ActionPermit<'_, T>::perform()});
-+         (((*_35) as variant#3).1: std::future::Ready<()>) = move _12;
-=======
 +         (((*_32) as variant#3).1: std::future::Ready<()>) = move _12;
->>>>>>> b1b464d6
 +         goto -> bb4;
 +     }
 + 
@@ -215,12 +178,7 @@
 +         StorageLive(_19);
 +         StorageLive(_20);
 +         StorageLive(_21);
-<<<<<<< HEAD
-+         _36 = copy (_8.0: &mut {async fn body of ActionPermit<'_, T>::perform()});
-+         _21 = &mut (((*_36) as variant#3).1: std::future::Ready<()>);
-=======
 +         _21 = &mut (((*_32) as variant#3).1: std::future::Ready<()>);
->>>>>>> b1b464d6
 +         _20 = &mut (*_21);
 +         _19 = Pin::<&mut std::future::Ready<()>> { pointer: copy _20 };
 +         StorageDead(_20);
@@ -234,25 +192,6 @@
 +         StorageLive(_37);
 +         StorageLive(_39);
 +         StorageLive(_44);
-<<<<<<< HEAD
-+         StorageLive(_46);
-+         StorageLive(_51);
-+         StorageLive(_41);
-+         StorageLive(_42);
-+         StorageLive(_47);
-+         _47 = &raw mut _19;
-+         _46 = copy _47 as *mut std::pin::helper::PinHelper<&mut std::future::Ready<()>> (PtrToPtr);
-+         StorageDead(_47);
-+         _44 = copy ((*_46).0: &mut std::future::Ready<()>);
-+         StorageLive(_49);
-+         _49 = Option::<()>::None;
-+         _42 = copy ((*_44).0: std::option::Option<()>);
-+         ((*_44).0: std::option::Option<()>) = copy _49;
-+         StorageDead(_49);
-+         StorageLive(_50);
-+         _50 = discriminant(_42);
-+         switchInt(move _50) -> [0: bb11, 1: bb12, otherwise: bb5];
-=======
 +         StorageLive(_34);
 +         StorageLive(_35);
 +         StorageLive(_40);
@@ -268,7 +207,6 @@
 +         StorageLive(_43);
 +         _43 = discriminant(_35);
 +         switchInt(move _43) -> [0: bb11, 1: bb12, otherwise: bb5];
->>>>>>> b1b464d6
       }
 + 
 +     bb5: {
@@ -288,12 +226,7 @@
 +         StorageDead(_12);
 +         StorageDead(_28);
 +         StorageDead(_29);
-<<<<<<< HEAD
-+         _37 = copy (_8.0: &mut {async fn body of ActionPermit<'_, T>::perform()});
-+         discriminant((*_37)) = 3;
-=======
 +         discriminant((*_32)) = 3;
->>>>>>> b1b464d6
 +         goto -> bb2;
 +     }
 + 
@@ -307,22 +240,12 @@
 +         StorageDead(_18);
 +         StorageDead(_17);
 +         StorageDead(_12);
-<<<<<<< HEAD
-+         _38 = copy (_8.0: &mut {async fn body of ActionPermit<'_, T>::perform()});
-+         drop((((*_38) as variant#3).0: ActionPermit<'_, T>)) -> [return: bb8, unwind unreachable];
-=======
 +         drop((((*_32) as variant#3).0: ActionPermit<'_, T>)) -> [return: bb8, unwind unreachable];
->>>>>>> b1b464d6
 +     }
 + 
 +     bb8: {
 +         _7 = Poll::<()>::Ready(move _30);
-<<<<<<< HEAD
-+         _39 = copy (_8.0: &mut {async fn body of ActionPermit<'_, T>::perform()});
-+         discriminant((*_39)) = 1;
-=======
 +         discriminant((*_32)) = 1;
->>>>>>> b1b464d6
 +         goto -> bb2;
 +     }
 + 
@@ -343,19 +266,6 @@
 +     }
 + 
 +     bb11: {
-<<<<<<< HEAD
-+         _51 = option::expect_failed(const "`Ready` polled after completion") -> unwind unreachable;
-+     }
-+ 
-+     bb12: {
-+         _41 = move ((_42 as Some).0: ());
-+         StorageDead(_50);
-+         StorageDead(_42);
-+         _18 = Poll::<()>::Ready(move _41);
-+         StorageDead(_41);
-+         StorageDead(_51);
-+         StorageDead(_46);
-=======
 +         _44 = option::expect_failed(const "`Ready` polled after completion") -> unwind unreachable;
 +     }
 + 
@@ -365,7 +275,6 @@
 +         StorageDead(_35);
 +         _18 = Poll::<()>::Ready(move _34);
 +         StorageDead(_34);
->>>>>>> b1b464d6
 +         StorageDead(_44);
 +         StorageDead(_39);
 +         StorageDead(_37);
