error: use `std::ptr::eq` when comparing raw pointers
  --> tests/ui/ptr_eq.rs:22:13
   |
LL |     let _ = a as *const _ as usize == b as *const _ as usize;
   |             ^^^^^^^^^^^^^^^^^^^^^^^^^^^^^^^^^^^^^^^^^^^^^^^^ help: try: `std::ptr::eq(a, b)`
   |
   = note: `-D clippy::ptr-eq` implied by `-D warnings`
   = help: to override `-D warnings` add `#[allow(clippy::ptr_eq)]`

error: use `std::ptr::eq` when comparing raw pointers
  --> tests/ui/ptr_eq.rs:24:13
   |
LL |     let _ = a as *const _ == b as *const _;
   |             ^^^^^^^^^^^^^^^^^^^^^^^^^^^^^^ help: try: `std::ptr::eq(a, b)`

error: use `std::ptr::eq` when comparing raw pointers
<<<<<<< HEAD
  --> tests/ui/ptr_eq.rs:26:13
   |
LL |     let _ = a.as_ptr() == b as *const _;
   |             ^^^^^^^^^^^^^^^^^^^^^^^^^^^ help: try: `std::ptr::eq(a.as_ptr(), b as *const _)`

error: use `std::ptr::eq` when comparing raw pointers
  --> tests/ui/ptr_eq.rs:28:13
   |
LL |     let _ = a.as_ptr() == b.as_ptr();
   |             ^^^^^^^^^^^^^^^^^^^^^^^^ help: try: `std::ptr::eq(a.as_ptr(), b.as_ptr())`

error: use `std::ptr::eq` when comparing raw pointers
  --> tests/ui/ptr_eq.rs:39:13
   |
LL |     let _ = a.as_mut_ptr() == b as *mut [i32] as *mut _;
   |             ^^^^^^^^^^^^^^^^^^^^^^^^^^^^^^^^^^^^^^^^^^^ help: try: `std::ptr::eq(a.as_mut_ptr(), b as *mut [i32] as *mut _)`

error: use `std::ptr::eq` when comparing raw pointers
  --> tests/ui/ptr_eq.rs:41:13
   |
LL |     let _ = a.as_mut_ptr() == b.as_mut_ptr();
   |             ^^^^^^^^^^^^^^^^^^^^^^^^^^^^^^^^ help: try: `std::ptr::eq(a.as_mut_ptr(), b.as_mut_ptr())`

error: use `std::ptr::eq` when comparing raw pointers
  --> tests/ui/ptr_eq.rs:48:13
=======
  --> tests/ui/ptr_eq.rs:50:13
>>>>>>> 549107db
   |
LL |     let _ = x as *const u32 == y as *mut u32 as *const u32;
   |             ^^^^^^^^^^^^^^^^^^^^^^^^^^^^^^^^^^^^^^^^^^^^^^ help: try: `std::ptr::eq(x, y)`

error: use `std::ptr::eq` when comparing raw pointers
<<<<<<< HEAD
  --> tests/ui/ptr_eq.rs:51:13
=======
  --> tests/ui/ptr_eq.rs:53:13
>>>>>>> 549107db
   |
LL |     let _ = x as *const u32 != y as *mut u32 as *const u32;
   |             ^^^^^^^^^^^^^^^^^^^^^^^^^^^^^^^^^^^^^^^^^^^^^^ help: try: `!std::ptr::eq(x, y)`

error: use `std::ptr::eq` when comparing raw pointers
<<<<<<< HEAD
  --> tests/ui/ptr_eq.rs:55:23
=======
  --> tests/ui/ptr_eq.rs:61:13
>>>>>>> 549107db
   |
LL |     let _ = mac!(cast a) as *const _ == mac!(cast b) as *const _;
   |             ^^^^^^^^^^^^^^^^^^^^^^^^^^^^^^^^^^^^^^^^^^^^^^^^^^^^ help: try: `std::ptr::eq(mac!(cast a), mac!(cast b))`

<<<<<<< HEAD
error: use `std::ptr::eq` when comparing raw pointers
  --> tests/ui/ptr_eq.rs:59:13
   |
LL |     let _ = mac!(cast a) as *const _ == mac!(cast b) as *const _;
   |             ^^^^^^^^^^^^^^^^^^^^^^^^^^^^^^^^^^^^^^^^^^^^^^^^^^^^ help: try: `std::ptr::eq(mac!(cast a), mac!(cast b))`

error: aborting due to 10 previous errors
=======
error: aborting due to 5 previous errors
>>>>>>> 549107db
<|MERGE_RESOLUTION|>--- conflicted
+++ resolved
@@ -14,67 +14,27 @@
    |             ^^^^^^^^^^^^^^^^^^^^^^^^^^^^^^ help: try: `std::ptr::eq(a, b)`
 
 error: use `std::ptr::eq` when comparing raw pointers
-<<<<<<< HEAD
-  --> tests/ui/ptr_eq.rs:26:13
-   |
-LL |     let _ = a.as_ptr() == b as *const _;
-   |             ^^^^^^^^^^^^^^^^^^^^^^^^^^^ help: try: `std::ptr::eq(a.as_ptr(), b as *const _)`
-
-error: use `std::ptr::eq` when comparing raw pointers
-  --> tests/ui/ptr_eq.rs:28:13
-   |
-LL |     let _ = a.as_ptr() == b.as_ptr();
-   |             ^^^^^^^^^^^^^^^^^^^^^^^^ help: try: `std::ptr::eq(a.as_ptr(), b.as_ptr())`
-
-error: use `std::ptr::eq` when comparing raw pointers
-  --> tests/ui/ptr_eq.rs:39:13
-   |
-LL |     let _ = a.as_mut_ptr() == b as *mut [i32] as *mut _;
-   |             ^^^^^^^^^^^^^^^^^^^^^^^^^^^^^^^^^^^^^^^^^^^ help: try: `std::ptr::eq(a.as_mut_ptr(), b as *mut [i32] as *mut _)`
-
-error: use `std::ptr::eq` when comparing raw pointers
-  --> tests/ui/ptr_eq.rs:41:13
-   |
-LL |     let _ = a.as_mut_ptr() == b.as_mut_ptr();
-   |             ^^^^^^^^^^^^^^^^^^^^^^^^^^^^^^^^ help: try: `std::ptr::eq(a.as_mut_ptr(), b.as_mut_ptr())`
-
-error: use `std::ptr::eq` when comparing raw pointers
-  --> tests/ui/ptr_eq.rs:48:13
-=======
   --> tests/ui/ptr_eq.rs:50:13
->>>>>>> 549107db
    |
 LL |     let _ = x as *const u32 == y as *mut u32 as *const u32;
    |             ^^^^^^^^^^^^^^^^^^^^^^^^^^^^^^^^^^^^^^^^^^^^^^ help: try: `std::ptr::eq(x, y)`
 
 error: use `std::ptr::eq` when comparing raw pointers
-<<<<<<< HEAD
-  --> tests/ui/ptr_eq.rs:51:13
-=======
   --> tests/ui/ptr_eq.rs:53:13
->>>>>>> 549107db
    |
 LL |     let _ = x as *const u32 != y as *mut u32 as *const u32;
    |             ^^^^^^^^^^^^^^^^^^^^^^^^^^^^^^^^^^^^^^^^^^^^^^ help: try: `!std::ptr::eq(x, y)`
 
 error: use `std::ptr::eq` when comparing raw pointers
-<<<<<<< HEAD
-  --> tests/ui/ptr_eq.rs:55:23
-=======
   --> tests/ui/ptr_eq.rs:61:13
->>>>>>> 549107db
    |
 LL |     let _ = mac!(cast a) as *const _ == mac!(cast b) as *const _;
    |             ^^^^^^^^^^^^^^^^^^^^^^^^^^^^^^^^^^^^^^^^^^^^^^^^^^^^ help: try: `std::ptr::eq(mac!(cast a), mac!(cast b))`
 
-<<<<<<< HEAD
 error: use `std::ptr::eq` when comparing raw pointers
-  --> tests/ui/ptr_eq.rs:59:13
+  --> tests/ui/ptr_eq.rs:65:13
    |
 LL |     let _ = mac!(cast a) as *const _ == mac!(cast b) as *const _;
    |             ^^^^^^^^^^^^^^^^^^^^^^^^^^^^^^^^^^^^^^^^^^^^^^^^^^^^ help: try: `std::ptr::eq(mac!(cast a), mac!(cast b))`
 
-error: aborting due to 10 previous errors
-=======
-error: aborting due to 5 previous errors
->>>>>>> 549107db
+error: aborting due to 6 previous errors
