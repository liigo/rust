--- conflicted
+++ resolved
@@ -63,11 +63,7 @@
    | ^^^^^^^^^^^^^^^^^^^^^^^^^^^^^^^^^^^^^^^^^^
    |
    = warning: this was previously accepted by the compiler but is being phased out; it will become a hard error in Rust 2024 and in a future release in all editions!
-<<<<<<< HEAD
-   = note: for more information, see issue #123748 <https://github.com/rust-lang/rust/issues/123748>
-=======
    = note: for more information, see <https://doc.rust-lang.org/nightly/edition-guide/rust-2024/never-type-fallback.html>
->>>>>>> 6bc1fe1c
    = help: specify the types explicitly
 note: in edition 2024, the requirement `!: Default` will fail
   --> $DIR/never-type-fallback-breaking.rs:62:19
@@ -86,11 +82,7 @@
    | ^^^^^^^^^^^^^^^^^^^^^^^^^^^^^^^^^
    |
    = warning: this was previously accepted by the compiler but is being phased out; it will become a hard error in Rust 2024 and in a future release in all editions!
-<<<<<<< HEAD
-   = note: for more information, see issue #123748 <https://github.com/rust-lang/rust/issues/123748>
-=======
    = note: for more information, see <https://doc.rust-lang.org/nightly/edition-guide/rust-2024/never-type-fallback.html>
->>>>>>> 6bc1fe1c
    = help: specify the types explicitly
 note: in edition 2024, the requirement `!: Default` will fail
   --> $DIR/never-type-fallback-breaking.rs:76:17
