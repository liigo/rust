//@no-rustfix
use std::iter::repeat;
<<<<<<< HEAD
//@no-rustfix
=======
>>>>>>> 6150bf5b
fn main() {
    resize_vector();
    extend_vector();
    mixed_extend_resize_vector();
    from_empty_vec();
}

fn extend_vector() {
    // Extend with constant expression
    let len = 300;
    let mut vec1 = Vec::with_capacity(len);
    vec1.extend(repeat(0).take(len));
    //~^ ERROR: slow zero-filling initialization
    //~| NOTE: `-D clippy::slow-vector-initialization` implied by `-D warnings`

    // Extend with len expression
    let mut vec2 = Vec::with_capacity(len - 10);
    vec2.extend(repeat(0).take(len - 10));
    //~^ ERROR: slow zero-filling initialization

    // Extend with mismatching expression should not be warned
    let mut vec3 = Vec::with_capacity(24322);
    vec3.extend(repeat(0).take(2));

    let mut vec4 = Vec::with_capacity(len);
    vec4.extend(repeat(0).take(vec4.capacity()));
    //~^ ERROR: slow zero-filling initialization
}

fn mixed_extend_resize_vector() {
    // Mismatching len
    let mut mismatching_len = Vec::with_capacity(30);
    mismatching_len.extend(repeat(0).take(40));

    // Slow initialization
    let mut resized_vec = Vec::with_capacity(30);
    resized_vec.resize(30, 0);
    //~^ ERROR: slow zero-filling initialization

    let mut extend_vec = Vec::with_capacity(30);
    extend_vec.extend(repeat(0).take(30));
    //~^ ERROR: slow zero-filling initialization
}

fn resize_vector() {
    // Resize with constant expression
    let len = 300;
    let mut vec1 = Vec::with_capacity(len);
    vec1.resize(len, 0);
    //~^ ERROR: slow zero-filling initialization

    // Resize mismatch len
    let mut vec2 = Vec::with_capacity(200);
    vec2.resize(10, 0);

    // Resize with len expression
    let mut vec3 = Vec::with_capacity(len - 10);
    vec3.resize(len - 10, 0);
    //~^ ERROR: slow zero-filling initialization

    let mut vec4 = Vec::with_capacity(len);
    vec4.resize(vec4.capacity(), 0);
    //~^ ERROR: slow zero-filling initialization

    // Reinitialization should be warned
    vec1 = Vec::with_capacity(10);
    vec1.resize(10, 0);
    //~^ ERROR: slow zero-filling initialization
}

fn from_empty_vec() {
    // Resize with constant expression
    let len = 300;
    let mut vec1 = Vec::new();
    vec1.resize(len, 0);
    //~^ ERROR: slow zero-filling initialization

    // Resize with len expression
    let mut vec3 = Vec::new();
    vec3.resize(len - 10, 0);
    //~^ ERROR: slow zero-filling initialization

    // Reinitialization should be warned
    vec1 = Vec::new();
    vec1.resize(10, 0);
    //~^ ERROR: slow zero-filling initialization
<<<<<<< HEAD
=======

    vec1 = vec![];
    vec1.resize(10, 0);
    //~^ ERROR: slow zero-filling initialization

    macro_rules! x {
        () => {
            vec![]
        };
    }

    // `vec![]` comes from another macro, don't warn
    vec1 = x!();
    vec1.resize(10, 0);
>>>>>>> 6150bf5b
}

fn do_stuff(vec: &mut [u8]) {}
//~^ ERROR: this argument is a mutable reference, but not used mutably
//~| NOTE: `-D clippy::needless-pass-by-ref-mut` implied by `-D warnings`

fn extend_vector_with_manipulations_between() {
    let len = 300;
    let mut vec1: Vec<u8> = Vec::with_capacity(len);
    do_stuff(&mut vec1);
    vec1.extend(repeat(0).take(len));
}<|MERGE_RESOLUTION|>--- conflicted
+++ resolved
@@ -1,9 +1,5 @@
 //@no-rustfix
 use std::iter::repeat;
-<<<<<<< HEAD
-//@no-rustfix
-=======
->>>>>>> 6150bf5b
 fn main() {
     resize_vector();
     extend_vector();
@@ -90,8 +86,6 @@
     vec1 = Vec::new();
     vec1.resize(10, 0);
     //~^ ERROR: slow zero-filling initialization
-<<<<<<< HEAD
-=======
 
     vec1 = vec![];
     vec1.resize(10, 0);
@@ -106,7 +100,6 @@
     // `vec![]` comes from another macro, don't warn
     vec1 = x!();
     vec1.resize(10, 0);
->>>>>>> 6150bf5b
 }
 
 fn do_stuff(vec: &mut [u8]) {}
