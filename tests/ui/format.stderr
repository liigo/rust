error: useless use of `format!`
  --> $DIR/format.rs:18:5
   |
LL |     format!("foo");
   |     ^^^^^^^^^^^^^^ help: consider using `.to_string()`: `"foo".to_string()`
   |
   = note: `-D clippy::useless-format` implied by `-D warnings`

error: useless use of `format!`
  --> $DIR/format.rs:19:5
   |
LL |     format!("{{}}");
   |     ^^^^^^^^^^^^^^^ help: consider using `.to_string()`: `"{}".to_string()`

error: useless use of `format!`
  --> $DIR/format.rs:20:5
   |
LL |     format!("{{}} abc {{}}");
   |     ^^^^^^^^^^^^^^^^^^^^^^^^ help: consider using `.to_string()`: `"{} abc {}".to_string()`

error: useless use of `format!`
  --> $DIR/format.rs:21:5
   |
LL | /     format!(
LL | |         r##"foo {{}}
LL | | " bar"##
LL | |     );
   | |_____^
   |
help: consider using `.to_string()`
   |
LL ~     r##"foo {}
LL ~ " bar"##.to_string();
   |

error: useless use of `format!`
  --> $DIR/format.rs:26:13
   |
LL |     let _ = format!("");
   |             ^^^^^^^^^^^ help: consider using `String::new()`: `String::new()`

error: useless use of `format!`
  --> $DIR/format.rs:28:5
   |
LL |     format!("{}", "foo");
   |     ^^^^^^^^^^^^^^^^^^^^ help: consider using `.to_string()`: `"foo".to_string()`

error: useless use of `format!`
  --> $DIR/format.rs:32:5
   |
LL |     format!("{:+}", "foo"); // Warn when the format makes no difference.
   |     ^^^^^^^^^^^^^^^^^^^^^^ help: consider using `.to_string()`: `"foo".to_string()`

error: useless use of `format!`
  --> $DIR/format.rs:33:5
   |
LL |     format!("{:<}", "foo"); // Warn when the format makes no difference.
   |     ^^^^^^^^^^^^^^^^^^^^^^ help: consider using `.to_string()`: `"foo".to_string()`

error: useless use of `format!`
  --> $DIR/format.rs:38:5
   |
LL |     format!("{}", arg);
   |     ^^^^^^^^^^^^^^^^^^ help: consider using `.to_string()`: `arg.to_string()`

error: useless use of `format!`
  --> $DIR/format.rs:42:5
   |
LL |     format!("{:+}", arg); // Warn when the format makes no difference.
   |     ^^^^^^^^^^^^^^^^^^^^ help: consider using `.to_string()`: `arg.to_string()`

error: useless use of `format!`
  --> $DIR/format.rs:43:5
   |
LL |     format!("{:<}", arg); // Warn when the format makes no difference.
   |     ^^^^^^^^^^^^^^^^^^^^ help: consider using `.to_string()`: `arg.to_string()`

error: useless use of `format!`
  --> $DIR/format.rs:70:5
   |
LL |     format!("{}", 42.to_string());
   |     ^^^^^^^^^^^^^^^^^^^^^^^^^^^^^ help: consider using `.to_string()`: `42.to_string()`

error: useless use of `format!`
  --> $DIR/format.rs:72:5
   |
LL |     format!("{}", x.display().to_string());
   |     ^^^^^^^^^^^^^^^^^^^^^^^^^^^^^^^^^^^^^^ help: consider using `.to_string()`: `x.display().to_string()`

error: useless use of `format!`
  --> $DIR/format.rs:76:18
   |
LL |     let _ = Some(format!("{}", a + "bar"));
   |                  ^^^^^^^^^^^^^^^^^^^^^^^^ help: consider using `.to_string()`: `a + "bar"`

error: useless use of `format!`
  --> $DIR/format.rs:80:22
   |
LL |     let _s: String = format!("{}", &*v.join("/n"));
   |                      ^^^^^^^^^^^^^^^^^^^^^^^^^^^^^ help: consider using `.to_string()`: `(&*v.join("/n")).to_string()`

error: useless use of `format!`
<<<<<<< HEAD
  --> $DIR/format.rs:81:13
=======
  --> $DIR/format.rs:86:13
>>>>>>> ea4db3a6
   |
LL |     let _ = format!("{x}");
   |             ^^^^^^^^^^^^^^ help: consider using `.to_string()`: `x.to_string()`

error: useless use of `format!`
<<<<<<< HEAD
  --> $DIR/format.rs:83:13
=======
  --> $DIR/format.rs:88:13
>>>>>>> ea4db3a6
   |
LL |     let _ = format!("{y}", y = x);
   |             ^^^^^^^^^^^^^^^^^^^^^ help: consider using `.to_string()`: `x.to_string()`

error: aborting due to 17 previous errors
<|MERGE_RESOLUTION|>--- conflicted
+++ resolved
@@ -100,21 +100,13 @@
    |                      ^^^^^^^^^^^^^^^^^^^^^^^^^^^^^ help: consider using `.to_string()`: `(&*v.join("/n")).to_string()`
 
 error: useless use of `format!`
-<<<<<<< HEAD
-  --> $DIR/format.rs:81:13
-=======
   --> $DIR/format.rs:86:13
->>>>>>> ea4db3a6
    |
 LL |     let _ = format!("{x}");
    |             ^^^^^^^^^^^^^^ help: consider using `.to_string()`: `x.to_string()`
 
 error: useless use of `format!`
-<<<<<<< HEAD
-  --> $DIR/format.rs:83:13
-=======
   --> $DIR/format.rs:88:13
->>>>>>> ea4db3a6
    |
 LL |     let _ = format!("{y}", y = x);
    |             ^^^^^^^^^^^^^^^^^^^^^ help: consider using `.to_string()`: `x.to_string()`
