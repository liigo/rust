--- conflicted
+++ resolved
@@ -1,9 +1,5 @@
 error: match expression looks like `matches!` macro
-<<<<<<< HEAD
-  --> $DIR/match_expr_like_matches_macro.rs:16:14
-=======
   --> $DIR/match_expr_like_matches_macro.rs:15:14
->>>>>>> 641ced4e
    |
 LL |       let _y = match x {
    |  ______________^
@@ -15,11 +11,7 @@
    = note: `-D clippy::match-like-matches-macro` implied by `-D warnings`
 
 error: match expression looks like `matches!` macro
-<<<<<<< HEAD
-  --> $DIR/match_expr_like_matches_macro.rs:22:14
-=======
   --> $DIR/match_expr_like_matches_macro.rs:21:14
->>>>>>> 641ced4e
    |
 LL |       let _w = match x {
    |  ______________^
@@ -29,11 +21,7 @@
    | |_____^ help: try this: `matches!(x, Some(_))`
 
 error: redundant pattern matching, consider using `is_none()`
-<<<<<<< HEAD
-  --> $DIR/match_expr_like_matches_macro.rs:28:14
-=======
   --> $DIR/match_expr_like_matches_macro.rs:27:14
->>>>>>> 641ced4e
    |
 LL |       let _z = match x {
    |  ______________^
@@ -45,11 +33,7 @@
    = note: `-D clippy::redundant-pattern-matching` implied by `-D warnings`
 
 error: match expression looks like `matches!` macro
-<<<<<<< HEAD
-  --> $DIR/match_expr_like_matches_macro.rs:34:15
-=======
   --> $DIR/match_expr_like_matches_macro.rs:33:15
->>>>>>> 641ced4e
    |
 LL |       let _zz = match x {
    |  _______________^
@@ -59,21 +43,13 @@
    | |_____^ help: try this: `!matches!(x, Some(r) if r == 0)`
 
 error: if let .. else expression looks like `matches!` macro
-<<<<<<< HEAD
-  --> $DIR/match_expr_like_matches_macro.rs:40:16
-=======
   --> $DIR/match_expr_like_matches_macro.rs:39:16
->>>>>>> 641ced4e
    |
 LL |     let _zzz = if let Some(5) = x { true } else { false };
    |                ^^^^^^^^^^^^^^^^^^^^^^^^^^^^^^^^^^^^^^^^^^ help: try this: `matches!(x, Some(5))`
 
 error: match expression looks like `matches!` macro
-<<<<<<< HEAD
-  --> $DIR/match_expr_like_matches_macro.rs:64:20
-=======
   --> $DIR/match_expr_like_matches_macro.rs:63:20
->>>>>>> 641ced4e
    |
 LL |           let _ans = match x {
    |  ____________________^
@@ -84,11 +60,7 @@
    | |_________^ help: try this: `matches!(x, E::A(_) | E::B(_))`
 
 error: match expression looks like `matches!` macro
-<<<<<<< HEAD
-  --> $DIR/match_expr_like_matches_macro.rs:74:20
-=======
   --> $DIR/match_expr_like_matches_macro.rs:73:20
->>>>>>> 641ced4e
    |
 LL |           let _ans = match x {
    |  ____________________^
@@ -101,11 +73,7 @@
    | |_________^ help: try this: `matches!(x, E::A(_) | E::B(_))`
 
 error: match expression looks like `matches!` macro
-<<<<<<< HEAD
-  --> $DIR/match_expr_like_matches_macro.rs:84:20
-=======
   --> $DIR/match_expr_like_matches_macro.rs:83:20
->>>>>>> 641ced4e
    |
 LL |           let _ans = match x {
    |  ____________________^
@@ -116,11 +84,7 @@
    | |_________^ help: try this: `!matches!(x, E::B(_) | E::C)`
 
 error: match expression looks like `matches!` macro
-<<<<<<< HEAD
-  --> $DIR/match_expr_like_matches_macro.rs:144:18
-=======
   --> $DIR/match_expr_like_matches_macro.rs:143:18
->>>>>>> 641ced4e
    |
 LL |           let _z = match &z {
    |  __________________^
@@ -130,11 +94,7 @@
    | |_________^ help: try this: `matches!(z, Some(3))`
 
 error: match expression looks like `matches!` macro
-<<<<<<< HEAD
-  --> $DIR/match_expr_like_matches_macro.rs:153:18
-=======
   --> $DIR/match_expr_like_matches_macro.rs:152:18
->>>>>>> 641ced4e
    |
 LL |           let _z = match &z {
    |  __________________^
@@ -144,11 +104,7 @@
    | |_________^ help: try this: `matches!(&z, Some(3))`
 
 error: match expression looks like `matches!` macro
-<<<<<<< HEAD
-  --> $DIR/match_expr_like_matches_macro.rs:170:21
-=======
   --> $DIR/match_expr_like_matches_macro.rs:169:21
->>>>>>> 641ced4e
    |
 LL |               let _ = match &z {
    |  _____________________^
@@ -158,11 +114,7 @@
    | |_____________^ help: try this: `matches!(&z, AnEnum::X)`
 
 error: match expression looks like `matches!` macro
-<<<<<<< HEAD
-  --> $DIR/match_expr_like_matches_macro.rs:184:20
-=======
   --> $DIR/match_expr_like_matches_macro.rs:183:20
->>>>>>> 641ced4e
    |
 LL |           let _res = match &val {
    |  ____________________^
@@ -172,11 +124,7 @@
    | |_________^ help: try this: `matches!(&val, &Some(ref _a))`
 
 error: match expression looks like `matches!` macro
-<<<<<<< HEAD
-  --> $DIR/match_expr_like_matches_macro.rs:196:20
-=======
   --> $DIR/match_expr_like_matches_macro.rs:195:20
->>>>>>> 641ced4e
    |
 LL |           let _res = match &val {
    |  ____________________^
@@ -186,11 +134,7 @@
    | |_________^ help: try this: `matches!(&val, &Some(ref _a))`
 
 error: match expression looks like `matches!` macro
-<<<<<<< HEAD
-  --> $DIR/match_expr_like_matches_macro.rs:256:14
-=======
   --> $DIR/match_expr_like_matches_macro.rs:253:14
->>>>>>> 641ced4e
    |
 LL |       let _y = match Some(5) {
    |  ______________^
