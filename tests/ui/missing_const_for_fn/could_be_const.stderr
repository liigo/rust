error: this could be a `const fn`
  --> tests/ui/missing_const_for_fn/could_be_const.rs:14:5
   |
LL | /     pub fn new() -> Self {
LL | |
LL | |
LL | |         Self { guess: 42 }
LL | |     }
   | |_____^
   |
   = note: `-D clippy::missing-const-for-fn` implied by `-D warnings`
   = help: to override `-D warnings` add `#[allow(clippy::missing_const_for_fn)]`
help: make the function `const`
   |
LL |     pub const fn new() -> Self {
   |         +++++

error: this could be a `const fn`
  --> tests/ui/missing_const_for_fn/could_be_const.rs:20:5
   |
LL | /     fn const_generic_params<'a, T, const N: usize>(&self, b: &'a [T; N]) -> &'a [T; N] {
LL | |
LL | |         b
LL | |     }
   | |_____^
   |
help: make the function `const`
   |
LL |     const fn const_generic_params<'a, T, const N: usize>(&self, b: &'a [T; N]) -> &'a [T; N] {
   |     +++++

error: this could be a `const fn`
  --> tests/ui/missing_const_for_fn/could_be_const.rs:27:1
   |
LL | / fn one() -> i32 {
LL | |
LL | |     1
LL | | }
   | |_^
   |
help: make the function `const`
   |
LL | const fn one() -> i32 {
   | +++++

error: this could be a `const fn`
  --> tests/ui/missing_const_for_fn/could_be_const.rs:33:1
   |
LL | / fn two() -> i32 {
LL | |
LL | |     let abc = 2;
LL | |     abc
LL | | }
   | |_^
   |
help: make the function `const`
   |
LL | const fn two() -> i32 {
   | +++++

error: this could be a `const fn`
  --> tests/ui/missing_const_for_fn/could_be_const.rs:40:1
   |
LL | / fn string() -> String {
LL | |
LL | |     String::new()
LL | | }
   | |_^
   |
help: make the function `const`
   |
LL | const fn string() -> String {
   | +++++

error: this could be a `const fn`
  --> tests/ui/missing_const_for_fn/could_be_const.rs:46:1
   |
LL | / unsafe fn four() -> i32 {
LL | |
LL | |     4
LL | | }
   | |_^
   |
help: make the function `const`
   |
LL | const unsafe fn four() -> i32 {
   | +++++

error: this could be a `const fn`
  --> tests/ui/missing_const_for_fn/could_be_const.rs:52:1
   |
LL | / fn generic<T>(t: T) -> T {
LL | |
LL | |     t
LL | | }
   | |_^
   |
help: make the function `const`
   |
LL | const fn generic<T>(t: T) -> T {
   | +++++

error: this could be a `const fn`
  --> tests/ui/missing_const_for_fn/could_be_const.rs:61:1
   |
LL | / fn generic_arr<T: Copy>(t: [T; 1]) -> T {
LL | |
LL | |     t[0]
LL | | }
   | |_^
   |
help: make the function `const`
   |
LL | const fn generic_arr<T: Copy>(t: [T; 1]) -> T {
   | +++++

error: this could be a `const fn`
  --> tests/ui/missing_const_for_fn/could_be_const.rs:75:9
   |
LL | /         pub fn b(self, a: &A) -> B {
LL | |
LL | |             B
LL | |         }
   | |_________^
   |
help: make the function `const`
   |
LL |         pub const fn b(self, a: &A) -> B {
   |             +++++

error: this could be a `const fn`
  --> tests/ui/missing_const_for_fn/could_be_const.rs:85:5
   |
LL | /     fn const_fn_stabilized_before_msrv(byte: u8) {
LL | |
LL | |         byte.is_ascii_digit();
LL | |     }
   | |_____^
   |
help: make the function `const`
   |
LL |     const fn const_fn_stabilized_before_msrv(byte: u8) {
   |     +++++

error: this could be a `const fn`
  --> tests/ui/missing_const_for_fn/could_be_const.rs:97:1
   |
LL | / fn msrv_1_46() -> i32 {
LL | |
LL | |     46
LL | | }
   | |_^
   |
help: make the function `const`
   |
LL | const fn msrv_1_46() -> i32 {
   | +++++

error: this could be a `const fn`
  --> tests/ui/missing_const_for_fn/could_be_const.rs:122:9
   |
LL | /         fn deref_ptr_can_be_const(self) -> usize {
LL | |
LL | |             unsafe { *self.0 as usize }
LL | |         }
   | |_________^
   |
help: make the function `const`
   |
LL |         const fn deref_ptr_can_be_const(self) -> usize {
   |         +++++

error: this could be a `const fn`
  --> tests/ui/missing_const_for_fn/could_be_const.rs:127:9
   |
LL | /         fn deref_copied_val(self) -> usize {
LL | |
LL | |             *self.1 as usize
LL | |         }
   | |_________^
   |
help: make the function `const`
   |
LL |         const fn deref_copied_val(self) -> usize {
   |         +++++

error: this could be a `const fn`
  --> tests/ui/missing_const_for_fn/could_be_const.rs:138:5
   |
LL | /     fn union_access_can_be_const() {
LL | |
LL | |         let bar = Bar { val: 1 };
LL | |         let _ = unsafe { bar.val };
LL | |     }
   | |_____^
   |
help: make the function `const`
   |
LL |     const fn union_access_can_be_const() {
   |     +++++

error: this could be a `const fn`
  --> tests/ui/missing_const_for_fn/could_be_const.rs:152:9
   |
LL | /         pub fn new(strings: Vec<String>) -> Self {
LL | |             Self { strings }
LL | |         }
   | |_________^
   |
help: make the function `const`
   |
LL |         pub const fn new(strings: Vec<String>) -> Self {
   |             +++++

error: this could be a `const fn`
  --> tests/ui/missing_const_for_fn/could_be_const.rs:157:9
   |
LL | /         pub fn empty() -> Self {
LL | |             Self { strings: Vec::new() }
LL | |         }
   | |_________^
   |
help: make the function `const`
   |
LL |         pub const fn empty() -> Self {
   |             +++++

error: this could be a `const fn`
  --> tests/ui/missing_const_for_fn/could_be_const.rs:168:9
   |
LL | /         pub fn new(text: String) -> Self {
LL | |             let vec = Vec::new();
LL | |             Self { text, vec }
LL | |         }
   | |_________^
   |
help: make the function `const`
   |
LL |         pub const fn new(text: String) -> Self {
   |             +++++

<<<<<<< HEAD
error: this could be a `const fn`
  --> tests/ui/missing_const_for_fn/could_be_const.rs:152:9
   |
LL | /         pub fn new(strings: Vec<String>) -> Self {
LL | |             Self { strings }
LL | |         }
   | |_________^

error: this could be a `const fn`
  --> tests/ui/missing_const_for_fn/could_be_const.rs:157:9
   |
LL | /         pub fn empty() -> Self {
LL | |             Self { strings: Vec::new() }
LL | |         }
   | |_________^

error: this could be a `const fn`
  --> tests/ui/missing_const_for_fn/could_be_const.rs:168:9
   |
LL | /         pub fn new(text: String) -> Self {
LL | |             let vec = Vec::new();
LL | |             Self { text, vec }
LL | |         }
   | |_________^

=======
>>>>>>> aaaa9264
error: aborting due to 17 previous errors
<|MERGE_RESOLUTION|>--- conflicted
+++ resolved
@@ -239,32 +239,4 @@
 LL |         pub const fn new(text: String) -> Self {
    |             +++++
 
-<<<<<<< HEAD
-error: this could be a `const fn`
-  --> tests/ui/missing_const_for_fn/could_be_const.rs:152:9
-   |
-LL | /         pub fn new(strings: Vec<String>) -> Self {
-LL | |             Self { strings }
-LL | |         }
-   | |_________^
-
-error: this could be a `const fn`
-  --> tests/ui/missing_const_for_fn/could_be_const.rs:157:9
-   |
-LL | /         pub fn empty() -> Self {
-LL | |             Self { strings: Vec::new() }
-LL | |         }
-   | |_________^
-
-error: this could be a `const fn`
-  --> tests/ui/missing_const_for_fn/could_be_const.rs:168:9
-   |
-LL | /         pub fn new(text: String) -> Self {
-LL | |             let vec = Vec::new();
-LL | |             Self { text, vec }
-LL | |         }
-   | |_________^
-
-=======
->>>>>>> aaaa9264
 error: aborting due to 17 previous errors
