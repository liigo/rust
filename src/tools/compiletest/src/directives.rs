use std::collections::HashSet;
use std::process::Command;
use std::{env, fs};

use camino::{Utf8Path, Utf8PathBuf};
use semver::Version;
use tracing::*;

use crate::common::{CodegenBackend, Config, Debugger, FailMode, PassMode, RunFailMode, TestMode};
use crate::debuggers::{extract_cdb_version, extract_gdb_version};
pub(crate) use crate::directives::auxiliary::AuxProps;
use crate::directives::auxiliary::parse_and_update_aux;
use crate::directives::directive_names::{
    KNOWN_DIRECTIVE_NAMES, KNOWN_HTMLDOCCK_DIRECTIVE_NAMES, KNOWN_JSONDOCCK_DIRECTIVE_NAMES,
};
pub(crate) use crate::directives::file::FileDirectives;
use crate::directives::line::{DirectiveLine, line_directive};
use crate::directives::needs::CachedNeedsConditions;
use crate::edition::{Edition, parse_edition};
use crate::errors::ErrorKind;
use crate::executor::{CollectedTestDesc, ShouldFail};
use crate::util::static_regex;
use crate::{fatal, help};

mod auxiliary;
mod cfg;
mod directive_names;
mod file;
mod line;
mod needs;
#[cfg(test)]
mod tests;

pub struct DirectivesCache {
    needs: CachedNeedsConditions,
}

impl DirectivesCache {
    pub fn load(config: &Config) -> Self {
        Self { needs: CachedNeedsConditions::load(config) }
    }
}

/// Properties which must be known very early, before actually running
/// the test.
#[derive(Default)]
pub(crate) struct EarlyProps {
    pub(crate) revisions: Vec<String>,
}

impl EarlyProps {
    pub(crate) fn from_file_directives(
        config: &Config,
        file_directives: &FileDirectives<'_>,
    ) -> Self {
        let testfile = file_directives.path;
        let mut props = EarlyProps::default();
        let mut poisoned = false;

        iter_directives(
            config.mode,
            &mut poisoned,
            file_directives,
            // (dummy comment to force args into vertical layout)
            &mut |ln: &DirectiveLine<'_>| {
                config.parse_and_update_revisions(ln, &mut props.revisions);
            },
        );

        if poisoned {
            eprintln!("errors encountered during EarlyProps parsing: {}", testfile);
            panic!("errors encountered during EarlyProps parsing");
        }

        props
    }
}

#[derive(Clone, Debug)]
pub(crate) struct TestProps {
    // Lines that should be expected, in order, on standard out
    pub error_patterns: Vec<String>,
    // Regexes that should be expected, in order, on standard out
    pub regex_error_patterns: Vec<String>,
    /// Edition selected by an `//@ edition` directive, if any.
    ///
    /// Automatically added to `compile_flags` during directive processing.
    pub edition: Option<Edition>,
    // Extra flags to pass to the compiler
    pub compile_flags: Vec<String>,
    // Extra flags to pass when the compiled code is run (such as --bench)
    pub run_flags: Vec<String>,
    /// Extra flags to pass to rustdoc but not the compiler.
    pub doc_flags: Vec<String>,
    // If present, the name of a file that this test should match when
    // pretty-printed
    pub pp_exact: Option<Utf8PathBuf>,
    /// Auxiliary crates that should be built and made available to this test.
    pub(crate) aux: AuxProps,
    // Environment settings to use for compiling
    pub rustc_env: Vec<(String, String)>,
    // Environment variables to unset prior to compiling.
    // Variables are unset before applying 'rustc_env'.
    pub unset_rustc_env: Vec<String>,
    // Environment settings to use during execution
    pub exec_env: Vec<(String, String)>,
    // Environment variables to unset prior to execution.
    // Variables are unset before applying 'exec_env'
    pub unset_exec_env: Vec<String>,
    // Build documentation for all specified aux-builds as well
    pub build_aux_docs: bool,
    /// Build the documentation for each crate in a unique output directory.
    /// Uses `<root output directory>/docs/<test name>/doc`.
    pub unique_doc_out_dir: bool,
    // Flag to force a crate to be built with the host architecture
    pub force_host: bool,
    // Check stdout for error-pattern output as well as stderr
    pub check_stdout: bool,
    // Check stdout & stderr for output of run-pass test
    pub check_run_results: bool,
    // For UI tests, allows compiler to generate arbitrary output to stdout
    pub dont_check_compiler_stdout: bool,
    // For UI tests, allows compiler to generate arbitrary output to stderr
    pub dont_check_compiler_stderr: bool,
    // Don't force a --crate-type=dylib flag on the command line
    //
    // Set this for example if you have an auxiliary test file that contains
    // a proc-macro and needs `#![crate_type = "proc-macro"]`. This ensures
    // that the aux file is compiled as a `proc-macro` and not as a `dylib`.
    pub no_prefer_dynamic: bool,
    // Which pretty mode are we testing with, default to 'normal'
    pub pretty_mode: String,
    // Only compare pretty output and don't try compiling
    pub pretty_compare_only: bool,
    // Patterns which must not appear in the output of a cfail test.
    pub forbid_output: Vec<String>,
    // Revisions to test for incremental compilation.
    pub revisions: Vec<String>,
    // Directory (if any) to use for incremental compilation.  This is
    // not set by end-users; rather it is set by the incremental
    // testing harness and used when generating compilation
    // arguments. (In particular, it propagates to the aux-builds.)
    pub incremental_dir: Option<Utf8PathBuf>,
    // If `true`, this test will use incremental compilation.
    //
    // This can be set manually with the `incremental` directive, or implicitly
    // by being a part of an incremental mode test. Using the `incremental`
    // directive should be avoided if possible; using an incremental mode test is
    // preferred. Incremental mode tests support multiple passes, which can
    // verify that the incremental cache can be loaded properly after being
    // created. Just setting the directive will only verify the behavior with
    // creating an incremental cache, but doesn't check that it is created
    // correctly.
    //
    // Compiletest will create the incremental directory, and ensure it is
    // empty before the test starts. Incremental mode tests will reuse the
    // incremental directory between passes in the same test.
    pub incremental: bool,
    // If `true`, this test is a known bug.
    //
    // When set, some requirements are relaxed. Currently, this only means no
    // error annotations are needed, but this may be updated in the future to
    // include other relaxations.
    pub known_bug: bool,
    // How far should the test proceed while still passing.
    pass_mode: Option<PassMode>,
    // Ignore `--pass` overrides from the command line for this test.
    ignore_pass: bool,
    // How far this test should proceed to start failing.
    pub fail_mode: Option<FailMode>,
    // rustdoc will test the output of the `--test` option
    pub check_test_line_numbers_match: bool,
    // customized normalization rules
    pub normalize_stdout: Vec<(String, String)>,
    pub normalize_stderr: Vec<(String, String)>,
    pub failure_status: Option<i32>,
    // For UI tests, allows compiler to exit with arbitrary failure status
    pub dont_check_failure_status: bool,
    // Whether or not `rustfix` should apply the `CodeSuggestion`s of this test and compile the
    // resulting Rust code.
    pub run_rustfix: bool,
    // If true, `rustfix` will only apply `MachineApplicable` suggestions.
    pub rustfix_only_machine_applicable: bool,
    pub assembly_output: Option<String>,
    // If true, the test is expected to ICE
    pub should_ice: bool,
    // If true, the stderr is expected to be different across bit-widths.
    pub stderr_per_bitwidth: bool,
    // The MIR opt to unit test, if any
    pub mir_unit_test: Option<String>,
    // Whether to tell `rustc` to remap the "src base" directory to a fake
    // directory.
    pub remap_src_base: bool,
    /// Extra flags to pass to `llvm-cov` when producing coverage reports.
    /// Only used by the "coverage-run" test mode.
    pub llvm_cov_flags: Vec<String>,
    /// Extra flags to pass to LLVM's `filecheck` tool, in tests that use it.
    pub filecheck_flags: Vec<String>,
    /// Don't automatically insert any `--check-cfg` args
    pub no_auto_check_cfg: bool,
    /// Build and use `minicore` as `core` stub for `no_core` tests in cross-compilation scenarios
    /// that don't otherwise want/need `-Z build-std`.
    pub add_core_stubs: bool,
    /// Add these flags to the build of `minicore`.
    pub core_stubs_compile_flags: Vec<String>,
    /// Whether line annotatins are required for the given error kind.
    pub dont_require_annotations: HashSet<ErrorKind>,
    /// Whether pretty printers should be disabled in gdb.
    pub disable_gdb_pretty_printers: bool,
    /// Compare the output by lines, rather than as a single string.
    pub compare_output_by_lines: bool,
}

mod directives {
    pub const ERROR_PATTERN: &'static str = "error-pattern";
    pub const REGEX_ERROR_PATTERN: &'static str = "regex-error-pattern";
    pub const COMPILE_FLAGS: &'static str = "compile-flags";
    pub const RUN_FLAGS: &'static str = "run-flags";
    pub const DOC_FLAGS: &'static str = "doc-flags";
    pub const SHOULD_ICE: &'static str = "should-ice";
    pub const BUILD_AUX_DOCS: &'static str = "build-aux-docs";
    pub const UNIQUE_DOC_OUT_DIR: &'static str = "unique-doc-out-dir";
    pub const FORCE_HOST: &'static str = "force-host";
    pub const CHECK_STDOUT: &'static str = "check-stdout";
    pub const CHECK_RUN_RESULTS: &'static str = "check-run-results";
    pub const DONT_CHECK_COMPILER_STDOUT: &'static str = "dont-check-compiler-stdout";
    pub const DONT_CHECK_COMPILER_STDERR: &'static str = "dont-check-compiler-stderr";
    pub const DONT_REQUIRE_ANNOTATIONS: &'static str = "dont-require-annotations";
    pub const NO_PREFER_DYNAMIC: &'static str = "no-prefer-dynamic";
    pub const PRETTY_MODE: &'static str = "pretty-mode";
    pub const PRETTY_COMPARE_ONLY: &'static str = "pretty-compare-only";
    pub const AUX_BIN: &'static str = "aux-bin";
    pub const AUX_BUILD: &'static str = "aux-build";
    pub const AUX_CRATE: &'static str = "aux-crate";
    pub const PROC_MACRO: &'static str = "proc-macro";
    pub const AUX_CODEGEN_BACKEND: &'static str = "aux-codegen-backend";
    pub const EXEC_ENV: &'static str = "exec-env";
    pub const RUSTC_ENV: &'static str = "rustc-env";
    pub const UNSET_EXEC_ENV: &'static str = "unset-exec-env";
    pub const UNSET_RUSTC_ENV: &'static str = "unset-rustc-env";
    pub const FORBID_OUTPUT: &'static str = "forbid-output";
    pub const CHECK_TEST_LINE_NUMBERS_MATCH: &'static str = "check-test-line-numbers-match";
    pub const IGNORE_PASS: &'static str = "ignore-pass";
    pub const FAILURE_STATUS: &'static str = "failure-status";
    pub const DONT_CHECK_FAILURE_STATUS: &'static str = "dont-check-failure-status";
    pub const RUN_RUSTFIX: &'static str = "run-rustfix";
    pub const RUSTFIX_ONLY_MACHINE_APPLICABLE: &'static str = "rustfix-only-machine-applicable";
    pub const ASSEMBLY_OUTPUT: &'static str = "assembly-output";
    pub const STDERR_PER_BITWIDTH: &'static str = "stderr-per-bitwidth";
    pub const INCREMENTAL: &'static str = "incremental";
    pub const KNOWN_BUG: &'static str = "known-bug";
    pub const TEST_MIR_PASS: &'static str = "test-mir-pass";
    pub const REMAP_SRC_BASE: &'static str = "remap-src-base";
    pub const LLVM_COV_FLAGS: &'static str = "llvm-cov-flags";
    pub const FILECHECK_FLAGS: &'static str = "filecheck-flags";
    pub const NO_AUTO_CHECK_CFG: &'static str = "no-auto-check-cfg";
    pub const ADD_CORE_STUBS: &'static str = "add-core-stubs";
    pub const CORE_STUBS_COMPILE_FLAGS: &'static str = "core-stubs-compile-flags";
    pub const DISABLE_GDB_PRETTY_PRINTERS: &'static str = "disable-gdb-pretty-printers";
    pub const COMPARE_OUTPUT_BY_LINES: &'static str = "compare-output-by-lines";
}

impl TestProps {
    pub fn new() -> Self {
        TestProps {
            error_patterns: vec![],
            regex_error_patterns: vec![],
            edition: None,
            compile_flags: vec![],
            run_flags: vec![],
            doc_flags: vec![],
            pp_exact: None,
            aux: Default::default(),
            revisions: vec![],
            rustc_env: vec![
                ("RUSTC_ICE".to_string(), "0".to_string()),
                ("RUST_BACKTRACE".to_string(), "short".to_string()),
            ],
            unset_rustc_env: vec![("RUSTC_LOG_COLOR".to_string())],
            exec_env: vec![],
            unset_exec_env: vec![],
            build_aux_docs: false,
            unique_doc_out_dir: false,
            force_host: false,
            check_stdout: false,
            check_run_results: false,
            dont_check_compiler_stdout: false,
            dont_check_compiler_stderr: false,
            no_prefer_dynamic: false,
            pretty_mode: "normal".to_string(),
            pretty_compare_only: false,
            forbid_output: vec![],
            incremental_dir: None,
            incremental: false,
            known_bug: false,
            pass_mode: None,
            fail_mode: None,
            ignore_pass: false,
            check_test_line_numbers_match: false,
            normalize_stdout: vec![],
            normalize_stderr: vec![],
            failure_status: None,
            dont_check_failure_status: false,
            run_rustfix: false,
            rustfix_only_machine_applicable: false,
            assembly_output: None,
            should_ice: false,
            stderr_per_bitwidth: false,
            mir_unit_test: None,
            remap_src_base: false,
            llvm_cov_flags: vec![],
            filecheck_flags: vec![],
            no_auto_check_cfg: false,
            add_core_stubs: false,
            core_stubs_compile_flags: vec![],
            dont_require_annotations: Default::default(),
            disable_gdb_pretty_printers: false,
            compare_output_by_lines: false,
        }
    }

    pub fn from_aux_file(
        &self,
        testfile: &Utf8Path,
        revision: Option<&str>,
        config: &Config,
    ) -> Self {
        let mut props = TestProps::new();

        // copy over select properties to the aux build:
        props.incremental_dir = self.incremental_dir.clone();
        props.ignore_pass = true;
        props.load_from(testfile, revision, config);

        props
    }

    pub fn from_file(testfile: &Utf8Path, revision: Option<&str>, config: &Config) -> Self {
        let mut props = TestProps::new();
        props.load_from(testfile, revision, config);
        props.exec_env.push(("RUSTC".to_string(), config.rustc_path.to_string()));

        match (props.pass_mode, props.fail_mode) {
            (None, None) if config.mode == TestMode::Ui => props.fail_mode = Some(FailMode::Check),
            (Some(_), Some(_)) => panic!("cannot use a *-fail and *-pass mode together"),
            _ => {}
        }

        props
    }

    /// Loads properties from `testfile` into `props`. If a property is
    /// tied to a particular revision `foo` (indicated by writing
    /// `//@[foo]`), then the property is ignored unless `test_revision` is
    /// `Some("foo")`.
    fn load_from(&mut self, testfile: &Utf8Path, test_revision: Option<&str>, config: &Config) {
        if !testfile.is_dir() {
            let file_contents = fs::read_to_string(testfile).unwrap();
            let file_directives = FileDirectives::from_file_contents(testfile, &file_contents);

            let mut poisoned = false;

            iter_directives(
                config.mode,
                &mut poisoned,
                &file_directives,
                &mut |ln: &DirectiveLine<'_>| {
                    if !ln.applies_to_test_revision(test_revision) {
                        return;
                    }

                    use directives::*;

                    config.push_name_value_directive(
                        ln,
                        ERROR_PATTERN,
                        &mut self.error_patterns,
                        |r| r,
                    );
                    config.push_name_value_directive(
                        ln,
                        REGEX_ERROR_PATTERN,
                        &mut self.regex_error_patterns,
                        |r| r,
                    );

                    config.push_name_value_directive(ln, DOC_FLAGS, &mut self.doc_flags, |r| r);

                    fn split_flags(flags: &str) -> Vec<String> {
                        // Individual flags can be single-quoted to preserve spaces; see
                        // <https://github.com/rust-lang/rust/pull/115948/commits/957c5db6>.
                        flags
                            .split('\'')
                            .enumerate()
                            .flat_map(|(i, f)| {
                                if i % 2 == 1 { vec![f] } else { f.split_whitespace().collect() }
                            })
                            .map(move |s| s.to_owned())
                            .collect::<Vec<_>>()
                    }

                    if let Some(flags) = config.parse_name_value_directive(ln, COMPILE_FLAGS) {
                        let flags = split_flags(&flags);
                        for (i, flag) in flags.iter().enumerate() {
                            if flag == "--edition" || flag.starts_with("--edition=") {
                                panic!("you must use `//@ edition` to configure the edition");
                            }
                            if (flag == "-C"
                                && flags.get(i + 1).is_some_and(|v| v.starts_with("incremental=")))
                                || flag.starts_with("-Cincremental=")
                            {
                                panic!(
                                    "you must use `//@ incremental` to enable incremental compilation"
                                );
                            }
                        }
                        self.compile_flags.extend(flags);
                    }
<<<<<<< HEAD
                    if config.parse_name_value_directive(ln, INCORRECT_COMPILER_FLAGS).is_some() {
                        panic!("`compiler-flags` directive should be spelled `compile-flags`");
                    }
=======
>>>>>>> b1b464d6

                    if let Some(range) = parse_edition_range(config, ln) {
                        self.edition = Some(range.edition_to_test(config.edition));
                    }

                    config.parse_and_update_revisions(ln, &mut self.revisions);

                    if let Some(flags) = config.parse_name_value_directive(ln, RUN_FLAGS) {
                        self.run_flags.extend(split_flags(&flags));
                    }

                    if self.pp_exact.is_none() {
                        self.pp_exact = config.parse_pp_exact(ln);
                    }

                    config.set_name_directive(ln, SHOULD_ICE, &mut self.should_ice);
                    config.set_name_directive(ln, BUILD_AUX_DOCS, &mut self.build_aux_docs);
                    config.set_name_directive(ln, UNIQUE_DOC_OUT_DIR, &mut self.unique_doc_out_dir);

                    config.set_name_directive(ln, FORCE_HOST, &mut self.force_host);
                    config.set_name_directive(ln, CHECK_STDOUT, &mut self.check_stdout);
                    config.set_name_directive(ln, CHECK_RUN_RESULTS, &mut self.check_run_results);
                    config.set_name_directive(
                        ln,
                        DONT_CHECK_COMPILER_STDOUT,
                        &mut self.dont_check_compiler_stdout,
                    );
                    config.set_name_directive(
                        ln,
                        DONT_CHECK_COMPILER_STDERR,
                        &mut self.dont_check_compiler_stderr,
                    );
                    config.set_name_directive(ln, NO_PREFER_DYNAMIC, &mut self.no_prefer_dynamic);

                    if let Some(m) = config.parse_name_value_directive(ln, PRETTY_MODE) {
                        self.pretty_mode = m;
                    }

                    config.set_name_directive(
                        ln,
                        PRETTY_COMPARE_ONLY,
                        &mut self.pretty_compare_only,
                    );

                    // Call a helper method to deal with aux-related directives.
                    parse_and_update_aux(config, ln, &mut self.aux);

                    config.push_name_value_directive(
                        ln,
                        EXEC_ENV,
                        &mut self.exec_env,
                        Config::parse_env,
                    );
                    config.push_name_value_directive(
                        ln,
                        UNSET_EXEC_ENV,
                        &mut self.unset_exec_env,
                        |r| r.trim().to_owned(),
                    );
                    config.push_name_value_directive(
                        ln,
                        RUSTC_ENV,
                        &mut self.rustc_env,
                        Config::parse_env,
                    );
                    config.push_name_value_directive(
                        ln,
                        UNSET_RUSTC_ENV,
                        &mut self.unset_rustc_env,
                        |r| r.trim().to_owned(),
                    );
                    config.push_name_value_directive(
                        ln,
                        FORBID_OUTPUT,
                        &mut self.forbid_output,
                        |r| r,
                    );
                    config.set_name_directive(
                        ln,
                        CHECK_TEST_LINE_NUMBERS_MATCH,
                        &mut self.check_test_line_numbers_match,
                    );

                    self.update_pass_mode(ln, config);
                    self.update_fail_mode(ln, config);

                    config.set_name_directive(ln, IGNORE_PASS, &mut self.ignore_pass);

                    if let Some(NormalizeRule { kind, regex, replacement }) =
                        config.parse_custom_normalization(ln)
                    {
                        let rule_tuple = (regex, replacement);
                        match kind {
                            NormalizeKind::Stdout => self.normalize_stdout.push(rule_tuple),
                            NormalizeKind::Stderr => self.normalize_stderr.push(rule_tuple),
                            NormalizeKind::Stderr32bit => {
                                if config.target_cfg().pointer_width == 32 {
                                    self.normalize_stderr.push(rule_tuple);
                                }
                            }
                            NormalizeKind::Stderr64bit => {
                                if config.target_cfg().pointer_width == 64 {
                                    self.normalize_stderr.push(rule_tuple);
                                }
                            }
                        }
                    }

                    if let Some(code) = config
                        .parse_name_value_directive(ln, FAILURE_STATUS)
                        .and_then(|code| code.trim().parse::<i32>().ok())
                    {
                        self.failure_status = Some(code);
                    }

                    config.set_name_directive(
                        ln,
                        DONT_CHECK_FAILURE_STATUS,
                        &mut self.dont_check_failure_status,
                    );

                    config.set_name_directive(ln, RUN_RUSTFIX, &mut self.run_rustfix);
                    config.set_name_directive(
                        ln,
                        RUSTFIX_ONLY_MACHINE_APPLICABLE,
                        &mut self.rustfix_only_machine_applicable,
                    );
                    config.set_name_value_directive(
                        ln,
                        ASSEMBLY_OUTPUT,
                        &mut self.assembly_output,
                        |r| r.trim().to_string(),
                    );
                    config.set_name_directive(
                        ln,
                        STDERR_PER_BITWIDTH,
                        &mut self.stderr_per_bitwidth,
                    );
                    config.set_name_directive(ln, INCREMENTAL, &mut self.incremental);

                    // Unlike the other `name_value_directive`s this needs to be handled manually,
                    // because it sets a `bool` flag.
                    if let Some(known_bug) = config.parse_name_value_directive(ln, KNOWN_BUG) {
                        let known_bug = known_bug.trim();
                        if known_bug == "unknown"
                            || known_bug.split(',').all(|issue_ref| {
                                issue_ref
                                    .trim()
                                    .split_once('#')
                                    .filter(|(_, number)| {
                                        number.chars().all(|digit| digit.is_numeric())
                                    })
                                    .is_some()
                            })
                        {
                            self.known_bug = true;
                        } else {
                            panic!(
                                "Invalid known-bug value: {known_bug}\nIt requires comma-separated issue references (`#000` or `chalk#000`) or `known-bug: unknown`."
                            );
                        }
                    } else if config.parse_name_directive(ln, KNOWN_BUG) {
                        panic!(
                            "Invalid known-bug attribute, requires comma-separated issue references (`#000` or `chalk#000`) or `known-bug: unknown`."
                        );
                    }

                    config.set_name_value_directive(
                        ln,
                        TEST_MIR_PASS,
                        &mut self.mir_unit_test,
                        |s| s.trim().to_string(),
                    );
                    config.set_name_directive(ln, REMAP_SRC_BASE, &mut self.remap_src_base);

                    if let Some(flags) = config.parse_name_value_directive(ln, LLVM_COV_FLAGS) {
                        self.llvm_cov_flags.extend(split_flags(&flags));
                    }

                    if let Some(flags) = config.parse_name_value_directive(ln, FILECHECK_FLAGS) {
                        self.filecheck_flags.extend(split_flags(&flags));
                    }

                    config.set_name_directive(ln, NO_AUTO_CHECK_CFG, &mut self.no_auto_check_cfg);

                    self.update_add_core_stubs(ln, config);

                    if let Some(flags) =
                        config.parse_name_value_directive(ln, CORE_STUBS_COMPILE_FLAGS)
                    {
                        let flags = split_flags(&flags);
                        for flag in &flags {
                            if flag == "--edition" || flag.starts_with("--edition=") {
                                panic!("you must use `//@ edition` to configure the edition");
                            }
                        }
                        self.core_stubs_compile_flags.extend(flags);
                    }

                    if let Some(err_kind) =
                        config.parse_name_value_directive(ln, DONT_REQUIRE_ANNOTATIONS)
                    {
                        self.dont_require_annotations
                            .insert(ErrorKind::expect_from_user_str(err_kind.trim()));
                    }

                    config.set_name_directive(
                        ln,
                        DISABLE_GDB_PRETTY_PRINTERS,
                        &mut self.disable_gdb_pretty_printers,
                    );
                    config.set_name_directive(
                        ln,
                        COMPARE_OUTPUT_BY_LINES,
                        &mut self.compare_output_by_lines,
                    );
                },
            );

            if poisoned {
                eprintln!("errors encountered during TestProps parsing: {}", testfile);
                panic!("errors encountered during TestProps parsing");
            }
        }

        if self.should_ice {
            self.failure_status = Some(101);
        }

        if config.mode == TestMode::Incremental {
            self.incremental = true;
        }

        if config.mode == TestMode::Crashes {
            // we don't want to pollute anything with backtrace-files
            // also turn off backtraces in order to save some execution
            // time on the tests; we only need to know IF it crashes
            self.rustc_env = vec![
                ("RUST_BACKTRACE".to_string(), "0".to_string()),
                ("RUSTC_ICE".to_string(), "0".to_string()),
            ];
        }

        for key in &["RUST_TEST_NOCAPTURE", "RUST_TEST_THREADS"] {
            if let Ok(val) = env::var(key) {
                if !self.exec_env.iter().any(|&(ref x, _)| x == key) {
                    self.exec_env.push(((*key).to_owned(), val))
                }
            }
        }

        if let Some(edition) = self.edition.or(config.edition) {
            // The edition is added at the start, since flags from //@compile-flags must be passed
            // to rustc last.
            self.compile_flags.insert(0, format!("--edition={edition}"));
        }
    }

    fn update_fail_mode(&mut self, ln: &DirectiveLine<'_>, config: &Config) {
        let check_ui = |mode: &str| {
            // Mode::Crashes may need build-fail in order to trigger llvm errors or stack overflows
            if config.mode != TestMode::Ui && config.mode != TestMode::Crashes {
                panic!("`{}-fail` directive is only supported in UI tests", mode);
            }
        };
        let fail_mode = if config.parse_name_directive(ln, "check-fail") {
            check_ui("check");
            Some(FailMode::Check)
        } else if config.parse_name_directive(ln, "build-fail") {
            check_ui("build");
            Some(FailMode::Build)
        } else if config.parse_name_directive(ln, "run-fail") {
            check_ui("run");
            Some(FailMode::Run(RunFailMode::Fail))
        } else if config.parse_name_directive(ln, "run-crash") {
            check_ui("run");
            Some(FailMode::Run(RunFailMode::Crash))
        } else if config.parse_name_directive(ln, "run-fail-or-crash") {
            check_ui("run");
            Some(FailMode::Run(RunFailMode::FailOrCrash))
        } else {
            None
        };
        match (self.fail_mode, fail_mode) {
            (None, Some(_)) => self.fail_mode = fail_mode,
            (Some(_), Some(_)) => panic!("multiple `*-fail` directives in a single test"),
            (_, None) => {}
        }
    }

    fn update_pass_mode(&mut self, ln: &DirectiveLine<'_>, config: &Config) {
        let check_no_run = |s| match (config.mode, s) {
            (TestMode::Ui, _) => (),
            (TestMode::Crashes, _) => (),
            (TestMode::Codegen, "build-pass") => (),
            (TestMode::Incremental, _) => {
                // FIXME(Zalathar): This only detects forbidden directives that are
                // declared _after_ the incompatible `//@ revisions:` directive(s).
                if self.revisions.iter().any(|r| !r.starts_with("cfail")) {
                    panic!("`{s}` directive is only supported in `cfail` incremental tests")
                }
            }
            (mode, _) => panic!("`{s}` directive is not supported in `{mode}` tests"),
        };
        let pass_mode = if config.parse_name_directive(ln, "check-pass") {
            check_no_run("check-pass");
            Some(PassMode::Check)
        } else if config.parse_name_directive(ln, "build-pass") {
            check_no_run("build-pass");
            Some(PassMode::Build)
        } else if config.parse_name_directive(ln, "run-pass") {
            check_no_run("run-pass");
            Some(PassMode::Run)
        } else {
            None
        };
        match (self.pass_mode, pass_mode) {
            (None, Some(_)) => self.pass_mode = pass_mode,
            (Some(_), Some(_)) => panic!("multiple `*-pass` directives in a single test"),
            (_, None) => {}
        }
    }

    pub fn pass_mode(&self, config: &Config) -> Option<PassMode> {
        if !self.ignore_pass && self.fail_mode.is_none() {
            if let mode @ Some(_) = config.force_pass_mode {
                return mode;
            }
        }
        self.pass_mode
    }

    // does not consider CLI override for pass mode
    pub fn local_pass_mode(&self) -> Option<PassMode> {
        self.pass_mode
    }

    fn update_add_core_stubs(&mut self, ln: &DirectiveLine<'_>, config: &Config) {
        let add_core_stubs = config.parse_name_directive(ln, directives::ADD_CORE_STUBS);
        if add_core_stubs {
            if !matches!(config.mode, TestMode::Ui | TestMode::Codegen | TestMode::Assembly) {
                panic!(
                    "`add-core-stubs` is currently only supported for ui, codegen and assembly test modes"
                );
            }

            // FIXME(jieyouxu): this check is currently order-dependent, but we should probably
            // collect all directives in one go then perform a validation pass after that.
            if self.local_pass_mode().is_some_and(|pm| pm == PassMode::Run) {
                // `minicore` can only be used with non-run modes, because it's `core` prelude stubs
                // and can't run.
                panic!("`add-core-stubs` cannot be used to run the test binary");
            }

            self.add_core_stubs = add_core_stubs;
        }
    }
}

pub(crate) struct CheckDirectiveResult<'ln> {
    is_known_directive: bool,
    trailing_directive: Option<&'ln str>,
}

fn check_directive<'a>(
    directive_ln: &DirectiveLine<'a>,
    mode: TestMode,
) -> CheckDirectiveResult<'a> {
    let &DirectiveLine { name: directive_name, .. } = directive_ln;

    let is_known_directive = KNOWN_DIRECTIVE_NAMES.contains(&directive_name)
        || match mode {
            TestMode::Rustdoc => KNOWN_HTMLDOCCK_DIRECTIVE_NAMES.contains(&directive_name),
            TestMode::RustdocJson => KNOWN_JSONDOCCK_DIRECTIVE_NAMES.contains(&directive_name),
            _ => false,
        };

    // If it looks like the user tried to put two directives on the same line
    // (e.g. `//@ only-linux only-x86_64`), signal an error, because the
    // second "directive" would actually be ignored with no effect.
    let trailing_directive = directive_ln
        .remark_after_space()
        .map(|remark| remark.trim_start().split(' ').next().unwrap())
        .filter(|token| KNOWN_DIRECTIVE_NAMES.contains(token));

    // FIXME(Zalathar): Consider emitting specialized error/help messages for
    // bogus directive names that are similar to real ones, e.g.:
    // - *`compiler-flags` => `compile-flags`
    // - *`compile-fail` => `check-fail` or `build-fail`

    CheckDirectiveResult { is_known_directive, trailing_directive }
}

fn iter_directives(
    mode: TestMode,
    poisoned: &mut bool,
    file_directives: &FileDirectives<'_>,
    it: &mut dyn FnMut(&DirectiveLine<'_>),
) {
    let testfile = file_directives.path;

    // Coverage tests in coverage-run mode always have these extra directives, without needing to
    // specify them manually in every test file.
    //
    // FIXME(jieyouxu): I feel like there's a better way to do this, leaving for later.
    if mode == TestMode::CoverageRun {
        let extra_directives: &[&str] = &[
            "//@ needs-profiler-runtime",
            // FIXME(pietroalbini): this test currently does not work on cross-compiled targets
            // because remote-test is not capable of sending back the *.profraw files generated by
            // the LLVM instrumentation.
            "//@ ignore-cross-compile",
        ];
        // Process the extra implied directives, with a dummy line number of 0.
        for directive_str in extra_directives {
            let directive_line = line_directive(testfile, 0, directive_str)
                .unwrap_or_else(|| panic!("bad extra-directive line: {directive_str:?}"));
            it(&directive_line);
        }
    }

    for directive_line @ &DirectiveLine { line_number, .. } in &file_directives.lines {
        // Perform unknown directive check on Rust files.
        if testfile.extension() == Some("rs") {
            let CheckDirectiveResult { is_known_directive, trailing_directive } =
                check_directive(directive_line, mode);

            if !is_known_directive {
                *poisoned = true;

                error!(
                    "{testfile}:{line_number}: detected unknown compiletest test directive `{}`",
                    directive_line.display(),
                );

                return;
            }

            if let Some(trailing_directive) = &trailing_directive {
                *poisoned = true;

                error!(
                    "{testfile}:{line_number}: detected trailing compiletest test directive `{}`",
                    trailing_directive,
                );
                help!("put the trailing directive in its own line: `//@ {}`", trailing_directive);

                return;
            }
        }

        it(directive_line);
    }
}

impl Config {
    fn parse_and_update_revisions(&self, line: &DirectiveLine<'_>, existing: &mut Vec<String>) {
        const FORBIDDEN_REVISION_NAMES: [&str; 2] = [
            // `//@ revisions: true false` Implying `--cfg=true` and `--cfg=false` makes it very
            // weird for the test, since if the test writer wants a cfg of the same revision name
            // they'd have to use `cfg(r#true)` and `cfg(r#false)`.
            "true", "false",
        ];

        const FILECHECK_FORBIDDEN_REVISION_NAMES: [&str; 9] =
            ["CHECK", "COM", "NEXT", "SAME", "EMPTY", "NOT", "COUNT", "DAG", "LABEL"];

        if let Some(raw) = self.parse_name_value_directive(line, "revisions") {
            let &DirectiveLine { file_path: testfile, .. } = line;

            if self.mode == TestMode::RunMake {
                panic!("`run-make` mode tests do not support revisions: {}", testfile);
            }

            let mut duplicates: HashSet<_> = existing.iter().cloned().collect();
            for revision in raw.split_whitespace() {
                if !duplicates.insert(revision.to_string()) {
                    panic!("duplicate revision: `{}` in line `{}`: {}", revision, raw, testfile);
                }

                if FORBIDDEN_REVISION_NAMES.contains(&revision) {
                    panic!(
                        "revision name `{revision}` is not permitted: `{}` in line `{}`: {}",
                        revision, raw, testfile
                    );
                }

                if matches!(self.mode, TestMode::Assembly | TestMode::Codegen | TestMode::MirOpt)
                    && FILECHECK_FORBIDDEN_REVISION_NAMES.contains(&revision)
                {
                    panic!(
                        "revision name `{revision}` is not permitted in a test suite that uses \
                        `FileCheck` annotations as it is confusing when used as custom `FileCheck` \
                        prefix: `{revision}` in line `{}`: {}",
                        raw, testfile
                    );
                }

                existing.push(revision.to_string());
            }
        }
    }

    fn parse_env(nv: String) -> (String, String) {
        // nv is either FOO or FOO=BAR
        // FIXME(Zalathar): The form without `=` seems to be unused; should
        // we drop support for it?
        let (name, value) = nv.split_once('=').unwrap_or((&nv, ""));
        // Trim whitespace from the name, so that `//@ exec-env: FOO=BAR`
        // sees the name as `FOO` and not ` FOO`.
        let name = name.trim();
        (name.to_owned(), value.to_owned())
    }

    fn parse_pp_exact(&self, line: &DirectiveLine<'_>) -> Option<Utf8PathBuf> {
        if let Some(s) = self.parse_name_value_directive(line, "pp-exact") {
            Some(Utf8PathBuf::from(&s))
        } else if self.parse_name_directive(line, "pp-exact") {
            line.file_path.file_name().map(Utf8PathBuf::from)
        } else {
            None
        }
    }

    fn parse_custom_normalization(&self, line: &DirectiveLine<'_>) -> Option<NormalizeRule> {
        let &DirectiveLine { name, .. } = line;

        let kind = match name {
            "normalize-stdout" => NormalizeKind::Stdout,
            "normalize-stderr" => NormalizeKind::Stderr,
            "normalize-stderr-32bit" => NormalizeKind::Stderr32bit,
            "normalize-stderr-64bit" => NormalizeKind::Stderr64bit,
            _ => return None,
        };

        let Some((regex, replacement)) = line.value_after_colon().and_then(parse_normalize_rule)
        else {
            error!("couldn't parse custom normalization rule: `{}`", line.display());
            help!("expected syntax is: `{name}: \"REGEX\" -> \"REPLACEMENT\"`");
            panic!("invalid normalization rule detected");
        };
        Some(NormalizeRule { kind, regex, replacement })
    }

    fn parse_name_directive(&self, line: &DirectiveLine<'_>, directive: &str) -> bool {
        // FIXME(Zalathar): Ideally, this should raise an error if a name-only
        // directive is followed by a colon, since that's the wrong syntax.
        // But we would need to fix tests that rely on the current behaviour.
        line.name == directive
    }

    fn parse_name_value_directive(
        &self,
        line: &DirectiveLine<'_>,
        directive: &str,
    ) -> Option<String> {
        let &DirectiveLine { file_path, line_number, .. } = line;

        if line.name != directive {
            return None;
        };

        // FIXME(Zalathar): This silently discards directives with a matching
        // name but no colon. Unfortunately, some directives (e.g. "pp-exact")
        // currently rely on _not_ panicking here.
        let value = line.value_after_colon()?;
        debug!("{}: {}", directive, value);
        let value = expand_variables(value.to_owned(), self);

        if value.is_empty() {
            error!("{file_path}:{line_number}: empty value for directive `{directive}`");
            help!("expected syntax is: `{directive}: value`");
            panic!("empty directive value detected");
        }

        Some(value)
    }

    fn set_name_directive(&self, line: &DirectiveLine<'_>, directive: &str, value: &mut bool) {
        // If the flag is already true, don't bother looking at the directive.
        *value = *value || self.parse_name_directive(line, directive);
    }

    fn set_name_value_directive<T>(
        &self,
        line: &DirectiveLine<'_>,
        directive: &str,
        value: &mut Option<T>,
        parse: impl FnOnce(String) -> T,
    ) {
        if value.is_none() {
            *value = self.parse_name_value_directive(line, directive).map(parse);
        }
    }

    fn push_name_value_directive<T>(
        &self,
        line: &DirectiveLine<'_>,
        directive: &str,
        values: &mut Vec<T>,
        parse: impl FnOnce(String) -> T,
    ) {
        if let Some(value) = self.parse_name_value_directive(line, directive).map(parse) {
            values.push(value);
        }
    }
}

// FIXME(jieyouxu): fix some of these variable names to more accurately reflect what they do.
fn expand_variables(mut value: String, config: &Config) -> String {
    const CWD: &str = "{{cwd}}";
    const SRC_BASE: &str = "{{src-base}}";
    const TEST_SUITE_BUILD_BASE: &str = "{{build-base}}";
    const RUST_SRC_BASE: &str = "{{rust-src-base}}";
    const SYSROOT_BASE: &str = "{{sysroot-base}}";
    const TARGET_LINKER: &str = "{{target-linker}}";
    const TARGET: &str = "{{target}}";

    if value.contains(CWD) {
        let cwd = env::current_dir().unwrap();
        value = value.replace(CWD, &cwd.to_str().unwrap());
    }

    if value.contains(SRC_BASE) {
        value = value.replace(SRC_BASE, &config.src_test_suite_root.as_str());
    }

    if value.contains(TEST_SUITE_BUILD_BASE) {
        value = value.replace(TEST_SUITE_BUILD_BASE, &config.build_test_suite_root.as_str());
    }

    if value.contains(SYSROOT_BASE) {
        value = value.replace(SYSROOT_BASE, &config.sysroot_base.as_str());
    }

    if value.contains(TARGET_LINKER) {
        value = value.replace(TARGET_LINKER, config.target_linker.as_deref().unwrap_or(""));
    }

    if value.contains(TARGET) {
        value = value.replace(TARGET, &config.target);
    }

    if value.contains(RUST_SRC_BASE) {
        let src_base = config.sysroot_base.join("lib/rustlib/src/rust");
        src_base.try_exists().expect(&*format!("{} should exists", src_base));
        let src_base = src_base.read_link_utf8().unwrap_or(src_base);
        value = value.replace(RUST_SRC_BASE, &src_base.as_str());
    }

    value
}

struct NormalizeRule {
    kind: NormalizeKind,
    regex: String,
    replacement: String,
}

enum NormalizeKind {
    Stdout,
    Stderr,
    Stderr32bit,
    Stderr64bit,
}

/// Parses the regex and replacement values of a `//@ normalize-*` directive, in the format:
/// ```text
/// "REGEX" -> "REPLACEMENT"
/// ```
fn parse_normalize_rule(raw_value: &str) -> Option<(String, String)> {
    // FIXME: Support escaped double-quotes in strings.
    let captures = static_regex!(
        r#"(?x) # (verbose mode regex)
        ^
        \s*                     # (leading whitespace)
        "(?<regex>[^"]*)"       # "REGEX"
        \s+->\s+                # ->
        "(?<replacement>[^"]*)" # "REPLACEMENT"
        $
        "#
    )
    .captures(raw_value)?;
    let regex = captures["regex"].to_owned();
    let replacement = captures["replacement"].to_owned();
    // A `\n` sequence in the replacement becomes an actual newline.
    // FIXME: Do unescaping in a less ad-hoc way, and perhaps support escaped
    // backslashes and double-quotes.
    let replacement = replacement.replace("\\n", "\n");
    Some((regex, replacement))
}

/// Given an llvm version string that looks like `1.2.3-rc1`, extract as semver. Note that this
/// accepts more than just strict `semver` syntax (as in `major.minor.patch`); this permits omitting
/// minor and patch version components so users can write e.g. `//@ min-llvm-version: 19` instead of
/// having to write `//@ min-llvm-version: 19.0.0`.
///
/// Currently panics if the input string is malformed, though we really should not use panic as an
/// error handling strategy.
///
/// FIXME(jieyouxu): improve error handling
pub fn extract_llvm_version(version: &str) -> Version {
    // The version substring we're interested in usually looks like the `1.2.3`, without any of the
    // fancy suffix like `-rc1` or `meow`.
    let version = version.trim();
    let uninterested = |c: char| !c.is_ascii_digit() && c != '.';
    let version_without_suffix = match version.split_once(uninterested) {
        Some((prefix, _suffix)) => prefix,
        None => version,
    };

    let components: Vec<u64> = version_without_suffix
        .split('.')
        .map(|s| s.parse().expect("llvm version component should consist of only digits"))
        .collect();

    match &components[..] {
        [major] => Version::new(*major, 0, 0),
        [major, minor] => Version::new(*major, *minor, 0),
        [major, minor, patch] => Version::new(*major, *minor, *patch),
        _ => panic!("malformed llvm version string, expected only 1-3 components: {version}"),
    }
}

pub fn extract_llvm_version_from_binary(binary_path: &str) -> Option<Version> {
    let output = Command::new(binary_path).arg("--version").output().ok()?;
    if !output.status.success() {
        return None;
    }
    let version = String::from_utf8(output.stdout).ok()?;
    for line in version.lines() {
        if let Some(version) = line.split("LLVM version ").nth(1) {
            return Some(extract_llvm_version(version));
        }
    }
    None
}

/// For tests using the `needs-llvm-zstd` directive:
/// - for local LLVM builds, try to find the static zstd library in the llvm-config system libs.
/// - for `download-ci-llvm`, see if `lld` was built with zstd support.
pub fn llvm_has_libzstd(config: &Config) -> bool {
    // Strategy 1: works for local builds but not with `download-ci-llvm`.
    //
    // We check whether `llvm-config` returns the zstd library. Bootstrap's `llvm.libzstd` will only
    // ask to statically link it when building LLVM, so we only check if the list of system libs
    // contains a path to that static lib, and that it exists.
    //
    // See compiler/rustc_llvm/build.rs for more details and similar expectations.
    fn is_zstd_in_config(llvm_bin_dir: &Utf8Path) -> Option<()> {
        let llvm_config_path = llvm_bin_dir.join("llvm-config");
        let output = Command::new(llvm_config_path).arg("--system-libs").output().ok()?;
        assert!(output.status.success(), "running llvm-config --system-libs failed");

        let libs = String::from_utf8(output.stdout).ok()?;
        for lib in libs.split_whitespace() {
            if lib.ends_with("libzstd.a") && Utf8Path::new(lib).exists() {
                return Some(());
            }
        }

        None
    }

    // Strategy 2: `download-ci-llvm`'s `llvm-config --system-libs` will not return any libs to
    // use.
    //
    // The CI artifacts also don't contain the bootstrap config used to build them: otherwise we
    // could have looked at the `llvm.libzstd` config.
    //
    // We infer whether `LLVM_ENABLE_ZSTD` was used to build LLVM as a byproduct of testing whether
    // `lld` supports it. If not, an error will be emitted: "LLVM was not built with
    // LLVM_ENABLE_ZSTD or did not find zstd at build time".
    #[cfg(unix)]
    fn is_lld_built_with_zstd(llvm_bin_dir: &Utf8Path) -> Option<()> {
        let lld_path = llvm_bin_dir.join("lld");
        if lld_path.exists() {
            // We can't call `lld` as-is, it expects to be invoked by a compiler driver using a
            // different name. Prepare a temporary symlink to do that.
            let lld_symlink_path = llvm_bin_dir.join("ld.lld");
            if !lld_symlink_path.exists() {
                std::os::unix::fs::symlink(lld_path, &lld_symlink_path).ok()?;
            }

            // Run `lld` with a zstd flag. We expect this command to always error here, we don't
            // want to link actual files and don't pass any.
            let output = Command::new(&lld_symlink_path)
                .arg("--compress-debug-sections=zstd")
                .output()
                .ok()?;
            assert!(!output.status.success());

            // Look for a specific error caused by LLVM not being built with zstd support. We could
            // also look for the "no input files" message, indicating the zstd flag was accepted.
            let stderr = String::from_utf8(output.stderr).ok()?;
            let zstd_available = !stderr.contains("LLVM was not built with LLVM_ENABLE_ZSTD");

            // We don't particularly need to clean the link up (so the previous commands could fail
            // in theory but won't in practice), but we can try.
            std::fs::remove_file(lld_symlink_path).ok()?;

            if zstd_available {
                return Some(());
            }
        }

        None
    }

    #[cfg(not(unix))]
    fn is_lld_built_with_zstd(_llvm_bin_dir: &Utf8Path) -> Option<()> {
        None
    }

    if let Some(llvm_bin_dir) = &config.llvm_bin_dir {
        // Strategy 1: for local LLVM builds.
        if is_zstd_in_config(llvm_bin_dir).is_some() {
            return true;
        }

        // Strategy 2: for LLVM artifacts built on CI via `download-ci-llvm`.
        //
        // It doesn't work for cases where the artifacts don't contain the linker, but it's
        // best-effort: CI has `llvm.libzstd` and `lld` enabled on the x64 linux artifacts, so it
        // will at least work there.
        //
        // If this can be improved and expanded to less common cases in the future, it should.
        if config.target == "x86_64-unknown-linux-gnu"
            && config.host == config.target
            && is_lld_built_with_zstd(llvm_bin_dir).is_some()
        {
            return true;
        }
    }

    // Otherwise, all hope is lost.
    false
}

/// Takes a directive of the form `"<version1> [- <version2>]"`, returns the numeric representation
/// of `<version1>` and `<version2>` as tuple: `(<version1>, <version2>)`.
///
/// If the `<version2>` part is omitted, the second component of the tuple is the same as
/// `<version1>`.
fn extract_version_range<'a, F, VersionTy: Clone>(
    line: &'a str,
    parse: F,
) -> Option<(VersionTy, VersionTy)>
where
    F: Fn(&'a str) -> Option<VersionTy>,
{
    let mut splits = line.splitn(2, "- ").map(str::trim);
    let min = splits.next().unwrap();
    if min.ends_with('-') {
        return None;
    }

    let max = splits.next();

    if min.is_empty() {
        return None;
    }

    let min = parse(min)?;
    let max = match max {
        Some("") => return None,
        Some(max) => parse(max)?,
        _ => min.clone(),
    };

    Some((min, max))
}

pub(crate) fn make_test_description(
    config: &Config,
    cache: &DirectivesCache,
    name: String,
    path: &Utf8Path,
    filterable_path: &Utf8Path,
    file_directives: &FileDirectives<'_>,
    test_revision: Option<&str>,
    poisoned: &mut bool,
    aux_props: &mut AuxProps,
) -> CollectedTestDesc {
    let mut ignore = false;
    let mut ignore_message = None;
    let mut should_fail = false;

    let mut local_poisoned = false;

    // Scan through the test file to handle `ignore-*`, `only-*`, and `needs-*` directives.
    iter_directives(
        config.mode,
        &mut local_poisoned,
        file_directives,
        &mut |ln @ &DirectiveLine { line_number, .. }| {
            if !ln.applies_to_test_revision(test_revision) {
                return;
            }

            // Parse `aux-*` directives, for use by up-to-date checks.
            parse_and_update_aux(config, ln, aux_props);

            macro_rules! decision {
                ($e:expr) => {
                    match $e {
                        IgnoreDecision::Ignore { reason } => {
                            ignore = true;
                            ignore_message = Some(reason.into());
                        }
                        IgnoreDecision::Error { message } => {
                            error!("{path}:{line_number}: {message}");
                            *poisoned = true;
                            return;
                        }
                        IgnoreDecision::Continue => {}
                    }
                };
            }

            decision!(cfg::handle_ignore(config, ln));
            decision!(cfg::handle_only(config, ln));
            decision!(needs::handle_needs(&cache.needs, config, ln));
            decision!(ignore_llvm(config, ln));
            decision!(ignore_backends(config, ln));
            decision!(needs_backends(config, ln));
            decision!(ignore_cdb(config, ln));
            decision!(ignore_gdb(config, ln));
            decision!(ignore_lldb(config, ln));

            if config.target == "wasm32-unknown-unknown"
                && config.parse_name_directive(ln, directives::CHECK_RUN_RESULTS)
            {
                decision!(IgnoreDecision::Ignore {
                    reason: "ignored on WASM as the run results cannot be checked there".into(),
                });
            }

            should_fail |= config.parse_name_directive(ln, "should-fail");
        },
    );

    if local_poisoned {
        eprintln!("errors encountered when trying to make test description: {}", path);
        panic!("errors encountered when trying to make test description");
    }

    // The `should-fail` annotation doesn't apply to pretty tests,
    // since we run the pretty printer across all tests by default.
    // If desired, we could add a `should-fail-pretty` annotation.
    let should_fail = if should_fail && config.mode != TestMode::Pretty {
        ShouldFail::Yes
    } else {
        ShouldFail::No
    };

    CollectedTestDesc {
        name,
        filterable_path: filterable_path.to_owned(),
        ignore,
        ignore_message,
        should_fail,
    }
}

fn ignore_cdb(config: &Config, line: &DirectiveLine<'_>) -> IgnoreDecision {
    if config.debugger != Some(Debugger::Cdb) {
        return IgnoreDecision::Continue;
    }

    if let Some(actual_version) = config.cdb_version {
        if line.name == "min-cdb-version"
            && let Some(rest) = line.value_after_colon().map(str::trim)
        {
            let min_version = extract_cdb_version(rest).unwrap_or_else(|| {
                panic!("couldn't parse version range: {:?}", rest);
            });

            // Ignore if actual version is smaller than the minimum
            // required version
            if actual_version < min_version {
                return IgnoreDecision::Ignore {
                    reason: format!("ignored when the CDB version is lower than {rest}"),
                };
            }
        }
    }
    IgnoreDecision::Continue
}

fn ignore_gdb(config: &Config, line: &DirectiveLine<'_>) -> IgnoreDecision {
    if config.debugger != Some(Debugger::Gdb) {
        return IgnoreDecision::Continue;
    }

    if let Some(actual_version) = config.gdb_version {
        if line.name == "min-gdb-version"
            && let Some(rest) = line.value_after_colon().map(str::trim)
        {
            let (start_ver, end_ver) = extract_version_range(rest, extract_gdb_version)
                .unwrap_or_else(|| {
                    panic!("couldn't parse version range: {:?}", rest);
                });

            if start_ver != end_ver {
                panic!("Expected single GDB version")
            }
            // Ignore if actual version is smaller than the minimum
            // required version
            if actual_version < start_ver {
                return IgnoreDecision::Ignore {
                    reason: format!("ignored when the GDB version is lower than {rest}"),
                };
            }
        } else if line.name == "ignore-gdb-version"
            && let Some(rest) = line.value_after_colon().map(str::trim)
        {
            let (min_version, max_version) = extract_version_range(rest, extract_gdb_version)
                .unwrap_or_else(|| {
                    panic!("couldn't parse version range: {:?}", rest);
                });

            if max_version < min_version {
                panic!("Malformed GDB version range: max < min")
            }

            if actual_version >= min_version && actual_version <= max_version {
                if min_version == max_version {
                    return IgnoreDecision::Ignore {
                        reason: format!("ignored when the GDB version is {rest}"),
                    };
                } else {
                    return IgnoreDecision::Ignore {
                        reason: format!("ignored when the GDB version is between {rest}"),
                    };
                }
            }
        }
    }
    IgnoreDecision::Continue
}

fn ignore_lldb(config: &Config, line: &DirectiveLine<'_>) -> IgnoreDecision {
    if config.debugger != Some(Debugger::Lldb) {
        return IgnoreDecision::Continue;
    }

    if let Some(actual_version) = config.lldb_version {
        if line.name == "min-lldb-version"
            && let Some(rest) = line.value_after_colon().map(str::trim)
        {
            let min_version = rest.parse().unwrap_or_else(|e| {
                panic!("Unexpected format of LLDB version string: {}\n{:?}", rest, e);
            });
            // Ignore if actual version is smaller the minimum required
            // version
            if actual_version < min_version {
                return IgnoreDecision::Ignore {
                    reason: format!("ignored when the LLDB version is {rest}"),
                };
            }
        }
    }
    IgnoreDecision::Continue
}

fn ignore_backends(config: &Config, line: &DirectiveLine<'_>) -> IgnoreDecision {
    let path = line.file_path;
    if let Some(backends_to_ignore) = config.parse_name_value_directive(line, "ignore-backends") {
        for backend in backends_to_ignore.split_whitespace().map(|backend| {
            match CodegenBackend::try_from(backend) {
                Ok(backend) => backend,
                Err(error) => {
                    panic!("Invalid ignore-backends value `{backend}` in `{path}`: {error}")
                }
            }
        }) {
            if config.default_codegen_backend == backend {
                return IgnoreDecision::Ignore {
                    reason: format!("{} backend is marked as ignore", backend.as_str()),
                };
            }
        }
    }
    IgnoreDecision::Continue
}

fn needs_backends(config: &Config, line: &DirectiveLine<'_>) -> IgnoreDecision {
    let path = line.file_path;
    if let Some(needed_backends) = config.parse_name_value_directive(line, "needs-backends") {
        if !needed_backends
            .split_whitespace()
            .map(|backend| match CodegenBackend::try_from(backend) {
                Ok(backend) => backend,
                Err(error) => {
                    panic!("Invalid needs-backends value `{backend}` in `{path}`: {error}")
                }
            })
            .any(|backend| config.default_codegen_backend == backend)
        {
            return IgnoreDecision::Ignore {
                reason: format!(
                    "{} backend is not part of required backends",
                    config.default_codegen_backend.as_str()
                ),
            };
        }
    }
    IgnoreDecision::Continue
}

fn ignore_llvm(config: &Config, line: &DirectiveLine<'_>) -> IgnoreDecision {
    let path = line.file_path;
    if let Some(needed_components) =
        config.parse_name_value_directive(line, "needs-llvm-components")
    {
        let components: HashSet<_> = config.llvm_components.split_whitespace().collect();
        if let Some(missing_component) = needed_components
            .split_whitespace()
            .find(|needed_component| !components.contains(needed_component))
        {
            if env::var_os("COMPILETEST_REQUIRE_ALL_LLVM_COMPONENTS").is_some() {
                panic!(
                    "missing LLVM component {missing_component}, \
                    and COMPILETEST_REQUIRE_ALL_LLVM_COMPONENTS is set: {path}",
                );
            }
            return IgnoreDecision::Ignore {
                reason: format!("ignored when the {missing_component} LLVM component is missing"),
            };
        }
    }
    if let Some(actual_version) = &config.llvm_version {
        // Note that these `min` versions will check for not just major versions.

        if let Some(version_string) = config.parse_name_value_directive(line, "min-llvm-version") {
            let min_version = extract_llvm_version(&version_string);
            // Ignore if actual version is smaller than the minimum required version.
            if *actual_version < min_version {
                return IgnoreDecision::Ignore {
                    reason: format!(
                        "ignored when the LLVM version {actual_version} is older than {min_version}"
                    ),
                };
            }
        } else if let Some(version_string) =
            config.parse_name_value_directive(line, "max-llvm-major-version")
        {
            let max_version = extract_llvm_version(&version_string);
            // Ignore if actual major version is larger than the maximum required major version.
            if actual_version.major > max_version.major {
                return IgnoreDecision::Ignore {
                    reason: format!(
                        "ignored when the LLVM version ({actual_version}) is newer than major\
                        version {}",
                        max_version.major
                    ),
                };
            }
        } else if let Some(version_string) =
            config.parse_name_value_directive(line, "min-system-llvm-version")
        {
            let min_version = extract_llvm_version(&version_string);
            // Ignore if using system LLVM and actual version
            // is smaller the minimum required version
            if config.system_llvm && *actual_version < min_version {
                return IgnoreDecision::Ignore {
                    reason: format!(
                        "ignored when the system LLVM version {actual_version} is older than {min_version}"
                    ),
                };
            }
        } else if let Some(version_range) =
            config.parse_name_value_directive(line, "ignore-llvm-version")
        {
            // Syntax is: "ignore-llvm-version: <version1> [- <version2>]"
            let (v_min, v_max) =
                extract_version_range(&version_range, |s| Some(extract_llvm_version(s)))
                    .unwrap_or_else(|| {
                        panic!("couldn't parse version range: \"{version_range}\"");
                    });
            if v_max < v_min {
                panic!("malformed LLVM version range where {v_max} < {v_min}")
            }
            // Ignore if version lies inside of range.
            if *actual_version >= v_min && *actual_version <= v_max {
                if v_min == v_max {
                    return IgnoreDecision::Ignore {
                        reason: format!("ignored when the LLVM version is {actual_version}"),
                    };
                } else {
                    return IgnoreDecision::Ignore {
                        reason: format!(
                            "ignored when the LLVM version is between {v_min} and {v_max}"
                        ),
                    };
                }
            }
        } else if let Some(version_string) =
            config.parse_name_value_directive(line, "exact-llvm-major-version")
        {
            // Syntax is "exact-llvm-major-version: <version>"
            let version = extract_llvm_version(&version_string);
            if actual_version.major != version.major {
                return IgnoreDecision::Ignore {
                    reason: format!(
                        "ignored when the actual LLVM major version is {}, but the test only targets major version {}",
                        actual_version.major, version.major
                    ),
                };
            }
        }
    }
    IgnoreDecision::Continue
}

enum IgnoreDecision {
    Ignore { reason: String },
    Continue,
    Error { message: String },
}

fn parse_edition_range(config: &Config, line: &DirectiveLine<'_>) -> Option<EditionRange> {
    let raw = config.parse_name_value_directive(line, "edition")?;
    let &DirectiveLine { file_path: testfile, line_number, .. } = line;

    // Edition range is half-open: `[lower_bound, upper_bound)`
    if let Some((lower_bound, upper_bound)) = raw.split_once("..") {
        Some(match (maybe_parse_edition(lower_bound), maybe_parse_edition(upper_bound)) {
            (Some(lower_bound), Some(upper_bound)) if upper_bound <= lower_bound => {
                fatal!(
                    "{testfile}:{line_number}: the left side of `//@ edition` cannot be greater than or equal to the right side"
                );
            }
            (Some(lower_bound), Some(upper_bound)) => {
                EditionRange::Range { lower_bound, upper_bound }
            }
            (Some(lower_bound), None) => EditionRange::RangeFrom(lower_bound),
            (None, Some(_)) => {
                fatal!(
                    "{testfile}:{line_number}: `..edition` is not a supported range in `//@ edition`"
                );
            }
            (None, None) => {
                fatal!("{testfile}:{line_number}: `..` is not a supported range in `//@ edition`");
            }
        })
    } else {
        match maybe_parse_edition(&raw) {
            Some(edition) => Some(EditionRange::Exact(edition)),
            None => {
                fatal!("{testfile}:{line_number}: empty value for `//@ edition`");
            }
        }
    }
}

fn maybe_parse_edition(mut input: &str) -> Option<Edition> {
    input = input.trim();
    if input.is_empty() {
        return None;
    }
    Some(parse_edition(input))
}

#[derive(Debug, PartialEq, Eq, Clone, Copy)]
enum EditionRange {
    Exact(Edition),
    RangeFrom(Edition),
    /// Half-open range: `[lower_bound, upper_bound)`
    Range {
        lower_bound: Edition,
        upper_bound: Edition,
    },
}

impl EditionRange {
    fn edition_to_test(&self, requested: impl Into<Option<Edition>>) -> Edition {
        let min_edition = Edition::Year(2015);
        let requested = requested.into().unwrap_or(min_edition);

        match *self {
            EditionRange::Exact(exact) => exact,
            EditionRange::RangeFrom(lower_bound) => {
                if requested >= lower_bound {
                    requested
                } else {
                    lower_bound
                }
            }
            EditionRange::Range { lower_bound, upper_bound } => {
                if requested >= lower_bound && requested < upper_bound {
                    requested
                } else {
                    lower_bound
                }
            }
        }
    }
}<|MERGE_RESOLUTION|>--- conflicted
+++ resolved
@@ -416,12 +416,6 @@
                         }
                         self.compile_flags.extend(flags);
                     }
-<<<<<<< HEAD
-                    if config.parse_name_value_directive(ln, INCORRECT_COMPILER_FLAGS).is_some() {
-                        panic!("`compiler-flags` directive should be spelled `compile-flags`");
-                    }
-=======
->>>>>>> b1b464d6
 
                     if let Some(range) = parse_edition_range(config, ln) {
                         self.edition = Some(range.edition_to_test(config.edition));
