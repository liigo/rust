--- conflicted
+++ resolved
@@ -1226,11 +1226,7 @@
     }
 }
 
-<<<<<<< HEAD
-impl Index<uint> for Json {
-=======
 impl Index<usize> for Json {
->>>>>>> d9252bde
     type Output = Json;
 
     fn index<'a>(&'a self, idx: usize) -> &'a Json {
