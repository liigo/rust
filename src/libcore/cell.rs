// Copyright 2012-2013 The Rust Project Developers. See the COPYRIGHT
// file at the top-level directory of this distribution and at
// http://rust-lang.org/COPYRIGHT.
//
// Licensed under the Apache License, Version 2.0 <LICENSE-APACHE or
// http://www.apache.org/licenses/LICENSE-2.0> or the MIT license
// <LICENSE-MIT or http://opensource.org/licenses/MIT>, at your
// option. This file may not be copied, modified, or distributed
// except according to those terms.

//! Shareable mutable containers.
//!
//! Values of the `Cell<T>` and `RefCell<T>` types may be mutated through shared references (i.e.
//! the common `&T` type), whereas most Rust types can only be mutated through unique (`&mut T`)
//! references. We say that `Cell<T>` and `RefCell<T>` provide 'interior mutability', in contrast
//! with typical Rust types that exhibit 'inherited mutability'.
//!
//! Cell types come in two flavors: `Cell<T>` and `RefCell<T>`. `Cell<T>` provides `get` and `set`
//! methods that change the interior value with a single method call. `Cell<T>` though is only
//! compatible with types that implement `Copy`. For other types, one must use the `RefCell<T>`
//! type, acquiring a write lock before mutating.
//!
//! `RefCell<T>` uses Rust's lifetimes to implement 'dynamic borrowing', a process whereby one can
//! claim temporary, exclusive, mutable access to the inner value. Borrows for `RefCell<T>`s are
//! tracked 'at runtime', unlike Rust's native reference types which are entirely tracked
//! statically, at compile time. Because `RefCell<T>` borrows are dynamic it is possible to attempt
//! to borrow a value that is already mutably borrowed; when this happens it results in task panic.
//!
//! # When to choose interior mutability
//!
//! The more common inherited mutability, where one must have unique access to mutate a value, is
//! one of the key language elements that enables Rust to reason strongly about pointer aliasing,
//! statically preventing crash bugs. Because of that, inherited mutability is preferred, and
//! interior mutability is something of a last resort. Since cell types enable mutation where it
//! would otherwise be disallowed though, there are occasions when interior mutability might be
//! appropriate, or even *must* be used, e.g.
//!
//! * Introducing inherited mutability roots to shared types.
//! * Implementation details of logically-immutable methods.
//! * Mutating implementations of `clone`.
//!
//! ## Introducing inherited mutability roots to shared types
//!
//! Shared smart pointer types, including `Rc<T>` and `Arc<T>`, provide containers that can be
//! cloned and shared between multiple parties. Because the contained values may be
//! multiply-aliased, they can only be borrowed as shared references, not mutable references.
//! Without cells it would be impossible to mutate data inside of shared boxes at all!
//!
//! It's very common then to put a `RefCell<T>` inside shared pointer types to reintroduce
//! mutability:
//!
//! ```
//! use std::collections::HashMap;
//! use std::cell::RefCell;
//! use std::rc::Rc;
//!
//! fn main() {
//!     let shared_map: Rc<RefCell<_>> = Rc::new(RefCell::new(HashMap::new()));
//!     shared_map.borrow_mut().insert("africa", 92388);
//!     shared_map.borrow_mut().insert("kyoto", 11837);
//!     shared_map.borrow_mut().insert("piccadilly", 11826);
//!     shared_map.borrow_mut().insert("marbles", 38);
//! }
//! ```
//!
//! Note that this example uses `Rc<T>` and not `Arc<T>`. `RefCell<T>`s are for single-threaded
//! scenarios. Consider using `Mutex<T>` if you need shared mutability in a multi-threaded
//! situation.
//!
//! ## Implementation details of logically-immutable methods
//!
//! Occasionally it may be desirable not to expose in an API that there is mutation happening
//! "under the hood". This may be because logically the operation is immutable, but e.g. caching
//! forces the implementation to perform mutation; or because you must employ mutation to implement
//! a trait method that was originally defined to take `&self`.
//!
//! ```
//! use std::cell::RefCell;
//!
//! struct Graph {
//!     edges: Vec<(uint, uint)>,
//!     span_tree_cache: RefCell<Option<Vec<(uint, uint)>>>
//! }
//!
//! impl Graph {
//!     fn minimum_spanning_tree(&self) -> Vec<(uint, uint)> {
//!         // Create a new scope to contain the lifetime of the
//!         // dynamic borrow
//!         {
//!             // Take a reference to the inside of cache cell
//!             let mut cache = self.span_tree_cache.borrow_mut();
//!             if cache.is_some() {
//!                 return cache.as_ref().unwrap().clone();
//!             }
//!
//!             let span_tree = self.calc_span_tree();
//!             *cache = Some(span_tree);
//!         }
//!
//!         // Recursive call to return the just-cached value.
//!         // Note that if we had not let the previous borrow
//!         // of the cache fall out of scope then the subsequent
//!         // recursive borrow would cause a dynamic task panic.
//!         // This is the major hazard of using `RefCell`.
//!         self.minimum_spanning_tree()
//!     }
//! #   fn calc_span_tree(&self) -> Vec<(uint, uint)> { vec![] }
//! }
//! ```
//!
//! ## Mutating implementations of `clone`
//!
//! This is simply a special - but common - case of the previous: hiding mutability for operations
//! that appear to be immutable. The `clone` method is expected to not change the source value, and
//! is declared to take `&self`, not `&mut self`. Therefore any mutation that happens in the
//! `clone` method must use cell types. For example, `Rc<T>` maintains its reference counts within a
//! `Cell<T>`.
//!
//! ```
//! use std::cell::Cell;
//!
//! struct Rc<T> {
//!     ptr: *mut RcBox<T>
//! }
//!
//! struct RcBox<T> {
//!     value: T,
//!     refcount: Cell<uint>
//! }
//!
//! impl<T> Clone for Rc<T> {
//!     fn clone(&self) -> Rc<T> {
//!         unsafe {
//!             (*self.ptr).refcount.set((*self.ptr).refcount.get() + 1);
//!             Rc { ptr: self.ptr }
//!         }
//!     }
//! }
//! ```
//!

#![stable(feature = "rust1", since = "1.0.0")]

use clone::Clone;
use cmp::PartialEq;
use default::Default;
use marker::{Copy, Send};
use ops::{Deref, DerefMut, Drop};
use option::Option;
use option::Option::{None, Some};

/// A mutable memory location that admits only `Copy` data.
<<<<<<< HEAD
#[stable(feature = "rust1", since = "1.0.0")]
=======
///
/// See the [module-level documentation](../index.html) for more.
#[stable]
>>>>>>> 77743599
pub struct Cell<T> {
    value: UnsafeCell<T>,
}

impl<T:Copy> Cell<T> {
    /// Creates a new `Cell` containing the given value.
<<<<<<< HEAD
    #[stable(feature = "rust1", since = "1.0.0")]
=======
    ///
    /// # Examples
    ///
    /// ```
    /// use std::cell::Cell;
    ///
    /// let c = Cell::new(5);
    /// ```
    #[stable]
>>>>>>> 77743599
    pub fn new(value: T) -> Cell<T> {
        Cell {
            value: UnsafeCell::new(value),
        }
    }

    /// Returns a copy of the contained value.
    ///
    /// # Examples
    ///
    /// ```
    /// use std::cell::Cell;
    ///
    /// let c = Cell::new(5);
    ///
    /// let five = c.get();
    /// ```
    #[inline]
    #[stable(feature = "rust1", since = "1.0.0")]
    pub fn get(&self) -> T {
        unsafe{ *self.value.get() }
    }

    /// Sets the contained value.
    ///
    /// # Examples
    ///
    /// ```
    /// use std::cell::Cell;
    ///
    /// let c = Cell::new(5);
    ///
    /// c.set(10);
    /// ```
    #[inline]
    #[stable(feature = "rust1", since = "1.0.0")]
    pub fn set(&self, value: T) {
        unsafe {
            *self.value.get() = value;
        }
    }

    /// Get a reference to the underlying `UnsafeCell`.
    ///
    /// # Unsafety
    ///
    /// This function is `unsafe` because `UnsafeCell`'s field is public.
    ///
    /// # Examples
    ///
    /// ```
    /// use std::cell::Cell;
    ///
    /// let c = Cell::new(5);
    ///
    /// let uc = unsafe { c.as_unsafe_cell() };
    /// ```
    #[inline]
    #[unstable(feature = "core")]
    pub unsafe fn as_unsafe_cell<'a>(&'a self) -> &'a UnsafeCell<T> {
        &self.value
    }
}

#[stable(feature = "rust1", since = "1.0.0")]
unsafe impl<T> Send for Cell<T> where T: Send {}

#[stable(feature = "rust1", since = "1.0.0")]
impl<T:Copy> Clone for Cell<T> {
    fn clone(&self) -> Cell<T> {
        Cell::new(self.get())
    }
}

#[stable(feature = "rust1", since = "1.0.0")]
impl<T:Default + Copy> Default for Cell<T> {
    #[stable(feature = "rust1", since = "1.0.0")]
    fn default() -> Cell<T> {
        Cell::new(Default::default())
    }
}

#[stable(feature = "rust1", since = "1.0.0")]
impl<T:PartialEq + Copy> PartialEq for Cell<T> {
    fn eq(&self, other: &Cell<T>) -> bool {
        self.get() == other.get()
    }
}

/// A mutable memory location with dynamically checked borrow rules
<<<<<<< HEAD
#[stable(feature = "rust1", since = "1.0.0")]
=======
///
/// See the [module-level documentation](../index.html) for more.
#[stable]
>>>>>>> 77743599
pub struct RefCell<T> {
    value: UnsafeCell<T>,
    borrow: Cell<BorrowFlag>,
}

// Values [1, MAX-1] represent the number of `Ref` active
// (will not outgrow its range since `uint` is the size of the address space)
type BorrowFlag = uint;
const UNUSED: BorrowFlag = 0;
const WRITING: BorrowFlag = -1;

impl<T> RefCell<T> {
<<<<<<< HEAD
    /// Create a new `RefCell` containing `value`
    #[stable(feature = "rust1", since = "1.0.0")]
=======
    /// Creates a new `RefCell` containing `value`.
    ///
    /// # Examples
    ///
    /// ```
    /// use std::cell::RefCell;
    ///
    /// let c = RefCell::new(5);
    /// ```
    #[stable]
>>>>>>> 77743599
    pub fn new(value: T) -> RefCell<T> {
        RefCell {
            value: UnsafeCell::new(value),
            borrow: Cell::new(UNUSED),
        }
    }

    /// Consumes the `RefCell`, returning the wrapped value.
<<<<<<< HEAD
    #[stable(feature = "rust1", since = "1.0.0")]
=======
    ///
    /// # Examples
    ///
    /// ```
    /// use std::cell::RefCell;
    ///
    /// let c = RefCell::new(5);
    ///
    /// let five = c.into_inner();
    /// ```
    #[stable]
>>>>>>> 77743599
    pub fn into_inner(self) -> T {
        // Since this function takes `self` (the `RefCell`) by value, the
        // compiler statically verifies that it is not currently borrowed.
        // Therefore the following assertion is just a `debug_assert!`.
        debug_assert!(self.borrow.get() == UNUSED);
        unsafe { self.value.into_inner() }
    }

    /// Attempts to immutably borrow the wrapped value.
    ///
    /// The borrow lasts until the returned `Ref` exits scope. Multiple
    /// immutable borrows can be taken out at the same time.
    ///
    /// Returns `None` if the value is currently mutably borrowed.
    #[unstable(feature = "core", reason = "may be renamed or removed")]
    pub fn try_borrow<'a>(&'a self) -> Option<Ref<'a, T>> {
        match BorrowRef::new(&self.borrow) {
            Some(b) => Some(Ref { _value: unsafe { &*self.value.get() }, _borrow: b }),
            None => None,
        }
    }

    /// Immutably borrows the wrapped value.
    ///
    /// The borrow lasts until the returned `Ref` exits scope. Multiple immutable borrows can be
    /// taken out at the same time.
    ///
    /// # Panics
    ///
    /// Panics if the value is currently mutably borrowed.
<<<<<<< HEAD
    #[stable(feature = "rust1", since = "1.0.0")]
=======
    ///
    /// # Examples
    ///
    /// ```
    /// use std::cell::RefCell;
    ///
    /// let c = RefCell::new(5);
    ///
    /// let borrowed_five = c.borrow();
    /// let borrowed_five2 = c.borrow();
    /// ```
    ///
    /// An example of panic:
    ///
    /// ```
    /// use std::cell::RefCell;
    /// use std::thread::Thread;
    ///
    /// let result = Thread::scoped(move || {
    ///    let c = RefCell::new(5);
    ///    let m = c.borrow_mut();
    ///
    ///    let b = c.borrow(); // this causes a panic
    /// }).join();
    ///
    /// assert!(result.is_err());
    /// ```
    #[stable]
>>>>>>> 77743599
    pub fn borrow<'a>(&'a self) -> Ref<'a, T> {
        match self.try_borrow() {
            Some(ptr) => ptr,
            None => panic!("RefCell<T> already mutably borrowed")
        }
    }

    /// Mutably borrows the wrapped value.
    ///
    /// The borrow lasts until the returned `RefMut` exits scope. The value
    /// cannot be borrowed while this borrow is active.
    ///
    /// Returns `None` if the value is currently borrowed.
    #[unstable(feature = "core", reason = "may be renamed or removed")]
    pub fn try_borrow_mut<'a>(&'a self) -> Option<RefMut<'a, T>> {
        match BorrowRefMut::new(&self.borrow) {
            Some(b) => Some(RefMut { _value: unsafe { &mut *self.value.get() }, _borrow: b }),
            None => None,
        }
    }

    /// Mutably borrows the wrapped value.
    ///
    /// The borrow lasts until the returned `RefMut` exits scope. The value cannot be borrowed
    /// while this borrow is active.
    ///
    /// # Panics
    ///
    /// Panics if the value is currently borrowed.
<<<<<<< HEAD
    #[stable(feature = "rust1", since = "1.0.0")]
=======
    ///
    /// # Examples
    ///
    /// ```
    /// use std::cell::RefCell;
    ///
    /// let c = RefCell::new(5);
    ///
    /// let borrowed_five = c.borrow_mut();
    /// ```
    ///
    /// An example of panic:
    ///
    /// ```
    /// use std::cell::RefCell;
    /// use std::thread::Thread;
    ///
    /// let result = Thread::scoped(move || {
    ///    let c = RefCell::new(5);
    ///    let m = c.borrow_mut();
    ///
    ///    let b = c.borrow_mut(); // this causes a panic
    /// }).join();
    ///
    /// assert!(result.is_err());
    /// ```
    #[stable]
>>>>>>> 77743599
    pub fn borrow_mut<'a>(&'a self) -> RefMut<'a, T> {
        match self.try_borrow_mut() {
            Some(ptr) => ptr,
            None => panic!("RefCell<T> already borrowed")
        }
    }

    /// Get a reference to the underlying `UnsafeCell`.
    ///
    /// This can be used to circumvent `RefCell`'s safety checks.
    ///
    /// This function is `unsafe` because `UnsafeCell`'s field is public.
    #[inline]
    #[unstable(feature = "core")]
    pub unsafe fn as_unsafe_cell<'a>(&'a self) -> &'a UnsafeCell<T> {
        &self.value
    }
}

#[stable(feature = "rust1", since = "1.0.0")]
unsafe impl<T> Send for RefCell<T> where T: Send {}

#[stable(feature = "rust1", since = "1.0.0")]
impl<T: Clone> Clone for RefCell<T> {
    fn clone(&self) -> RefCell<T> {
        RefCell::new(self.borrow().clone())
    }
}

#[stable(feature = "rust1", since = "1.0.0")]
impl<T:Default> Default for RefCell<T> {
    #[stable(feature = "rust1", since = "1.0.0")]
    fn default() -> RefCell<T> {
        RefCell::new(Default::default())
    }
}

#[stable(feature = "rust1", since = "1.0.0")]
impl<T: PartialEq> PartialEq for RefCell<T> {
    fn eq(&self, other: &RefCell<T>) -> bool {
        *self.borrow() == *other.borrow()
    }
}

struct BorrowRef<'b> {
    _borrow: &'b Cell<BorrowFlag>,
}

impl<'b> BorrowRef<'b> {
    fn new(borrow: &'b Cell<BorrowFlag>) -> Option<BorrowRef<'b>> {
        match borrow.get() {
            WRITING => None,
            b => {
                borrow.set(b + 1);
                Some(BorrowRef { _borrow: borrow })
            },
        }
    }
}

#[unsafe_destructor]
impl<'b> Drop for BorrowRef<'b> {
    fn drop(&mut self) {
        let borrow = self._borrow.get();
        debug_assert!(borrow != WRITING && borrow != UNUSED);
        self._borrow.set(borrow - 1);
    }
}

impl<'b> Clone for BorrowRef<'b> {
    fn clone(&self) -> BorrowRef<'b> {
        // Since this Ref exists, we know the borrow flag
        // is not set to WRITING.
        let borrow = self._borrow.get();
        debug_assert!(borrow != WRITING && borrow != UNUSED);
        self._borrow.set(borrow + 1);
        BorrowRef { _borrow: self._borrow }
    }
}

<<<<<<< HEAD
/// Wraps a borrowed reference to a value in a `RefCell` box.
#[stable(feature = "rust1", since = "1.0.0")]
=======
/// A wrapper type for an immutably borrowed value from a `RefCell<T>`.
///
/// See the [module-level documentation](../index.html) for more.
#[stable]
>>>>>>> 77743599
pub struct Ref<'b, T:'b> {
    // FIXME #12808: strange name to try to avoid interfering with
    // field accesses of the contained type via Deref
    _value: &'b T,
    _borrow: BorrowRef<'b>,
}

#[stable(feature = "rust1", since = "1.0.0")]
impl<'b, T> Deref for Ref<'b, T> {
    type Target = T;

    #[inline]
    fn deref<'a>(&'a self) -> &'a T {
        self._value
    }
}

/// Copy a `Ref`.
///
/// The `RefCell` is already immutably borrowed, so this cannot fail.
///
/// A `Clone` implementation would interfere with the widespread
/// use of `r.borrow().clone()` to clone the contents of a `RefCell`.
#[unstable(feature = "core",
           reason = "likely to be moved to a method, pending language changes")]
pub fn clone_ref<'b, T:Clone>(orig: &Ref<'b, T>) -> Ref<'b, T> {
    Ref {
        _value: orig._value,
        _borrow: orig._borrow.clone(),
    }
}

struct BorrowRefMut<'b> {
    _borrow: &'b Cell<BorrowFlag>,
}

#[unsafe_destructor]
impl<'b> Drop for BorrowRefMut<'b> {
    fn drop(&mut self) {
        let borrow = self._borrow.get();
        debug_assert!(borrow == WRITING);
        self._borrow.set(UNUSED);
    }
}

impl<'b> BorrowRefMut<'b> {
    fn new(borrow: &'b Cell<BorrowFlag>) -> Option<BorrowRefMut<'b>> {
        match borrow.get() {
            UNUSED => {
                borrow.set(WRITING);
                Some(BorrowRefMut { _borrow: borrow })
            },
            _ => None,
        }
    }
}

<<<<<<< HEAD
/// Wraps a mutable borrowed reference to a value in a `RefCell` box.
#[stable(feature = "rust1", since = "1.0.0")]
=======
/// A wrapper type for a mutably borrowed value from a `RefCell<T>`.
///
/// See the [module-level documentation](../index.html) for more.
#[stable]
>>>>>>> 77743599
pub struct RefMut<'b, T:'b> {
    // FIXME #12808: strange name to try to avoid interfering with
    // field accesses of the contained type via Deref
    _value: &'b mut T,
    _borrow: BorrowRefMut<'b>,
}

#[stable(feature = "rust1", since = "1.0.0")]
impl<'b, T> Deref for RefMut<'b, T> {
    type Target = T;

    #[inline]
    fn deref<'a>(&'a self) -> &'a T {
        self._value
    }
}

#[stable(feature = "rust1", since = "1.0.0")]
impl<'b, T> DerefMut for RefMut<'b, T> {
    #[inline]
    fn deref_mut<'a>(&'a mut self) -> &'a mut T {
        self._value
    }
}

/// The core primitive for interior mutability in Rust.
///
/// `UnsafeCell<T>` is a type that wraps some `T` and indicates unsafe interior operations on the
/// wrapped type. Types with an `UnsafeCell<T>` field are considered to have an 'unsafe interior'.
/// The `UnsafeCell<T>` type is the only legal way to obtain aliasable data that is considered
/// mutable. In general, transmuting an `&T` type into an `&mut T` is considered undefined behavior.
///
/// Although it is possible to put an `UnsafeCell<T>` into static item, it is not permitted to take
/// the address of the static item if the item is not declared as mutable. This rule exists because
/// immutable static items are stored in read-only memory, and thus any attempt to mutate their
/// interior can cause segfaults. Immutable static items containing `UnsafeCell<T>` instances are
/// still useful as read-only initializers, however, so we do not forbid them altogether.
///
/// Types like `Cell<T>` and `RefCell<T>` use this type to wrap their internal data.
///
/// `UnsafeCell<T>` doesn't opt-out from any marker traits, instead, types with an `UnsafeCell<T>`
/// interior are expected to opt-out from those traits themselves.
///
/// # Examples
///
/// ```
/// use std::cell::UnsafeCell;
/// use std::marker::Sync;
///
/// struct NotThreadSafe<T> {
///     value: UnsafeCell<T>,
/// }
///
/// unsafe impl<T> Sync for NotThreadSafe<T> {}
/// ```
///
/// **NOTE:** `UnsafeCell<T>`'s fields are public to allow static initializers. It is not
/// recommended to access its fields directly, `get` should be used instead.
#[lang="unsafe"]
#[stable(feature = "rust1", since = "1.0.0")]
pub struct UnsafeCell<T> {
    /// Wrapped value
    ///
    /// This field should not be accessed directly, it is made public for static
    /// initializers.
    #[unstable(feature = "core")]
    pub value: T,
}

impl<T> UnsafeCell<T> {
    /// Construct a new instance of `UnsafeCell` which will wrap the specified
    /// value.
    ///
<<<<<<< HEAD
    /// All access to the inner value through methods is `unsafe`, and it is
    /// highly discouraged to access the fields directly.
    #[stable(feature = "rust1", since = "1.0.0")]
=======
    /// All access to the inner value through methods is `unsafe`, and it is highly discouraged to
    /// access the fields directly.
    ///
    /// # Examples
    ///
    /// ```
    /// use std::cell::UnsafeCell;
    ///
    /// let uc = UnsafeCell::new(5);
    /// ```
    #[stable]
>>>>>>> 77743599
    pub fn new(value: T) -> UnsafeCell<T> {
        UnsafeCell { value: value }
    }

    /// Gets a mutable pointer to the wrapped value.
    ///
    /// # Examples
    ///
    /// ```
    /// use std::cell::UnsafeCell;
    ///
    /// let uc = UnsafeCell::new(5);
    ///
    /// let five = uc.get();
    /// ```
    #[inline]
    #[stable(feature = "rust1", since = "1.0.0")]
    pub fn get(&self) -> *mut T { &self.value as *const T as *mut T }

    /// Unwraps the value
    ///
    /// # Unsafety
    ///
    /// This function is unsafe because there is no guarantee that this or other threads are
    /// currently inspecting the inner value.
    ///
    /// # Examples
    ///
    /// ```
    /// use std::cell::UnsafeCell;
    ///
    /// let uc = UnsafeCell::new(5);
    ///
    /// let five = unsafe { uc.into_inner() };
    /// ```
    #[inline]
    #[stable(feature = "rust1", since = "1.0.0")]
    pub unsafe fn into_inner(self) -> T { self.value }
}<|MERGE_RESOLUTION|>--- conflicted
+++ resolved
@@ -150,22 +150,15 @@
 use option::Option::{None, Some};
 
 /// A mutable memory location that admits only `Copy` data.
-<<<<<<< HEAD
-#[stable(feature = "rust1", since = "1.0.0")]
-=======
 ///
 /// See the [module-level documentation](../index.html) for more.
-#[stable]
->>>>>>> 77743599
+#[stable(feature = "rust1", since = "1.0.0")]
 pub struct Cell<T> {
     value: UnsafeCell<T>,
 }
 
 impl<T:Copy> Cell<T> {
     /// Creates a new `Cell` containing the given value.
-<<<<<<< HEAD
-    #[stable(feature = "rust1", since = "1.0.0")]
-=======
     ///
     /// # Examples
     ///
@@ -174,8 +167,7 @@
     ///
     /// let c = Cell::new(5);
     /// ```
-    #[stable]
->>>>>>> 77743599
+    #[stable(feature = "rust1", since = "1.0.0")]
     pub fn new(value: T) -> Cell<T> {
         Cell {
             value: UnsafeCell::new(value),
@@ -266,13 +258,9 @@
 }
 
 /// A mutable memory location with dynamically checked borrow rules
-<<<<<<< HEAD
-#[stable(feature = "rust1", since = "1.0.0")]
-=======
 ///
 /// See the [module-level documentation](../index.html) for more.
-#[stable]
->>>>>>> 77743599
+#[stable(feature = "rust1", since = "1.0.0")]
 pub struct RefCell<T> {
     value: UnsafeCell<T>,
     borrow: Cell<BorrowFlag>,
@@ -285,10 +273,6 @@
 const WRITING: BorrowFlag = -1;
 
 impl<T> RefCell<T> {
-<<<<<<< HEAD
-    /// Create a new `RefCell` containing `value`
-    #[stable(feature = "rust1", since = "1.0.0")]
-=======
     /// Creates a new `RefCell` containing `value`.
     ///
     /// # Examples
@@ -298,8 +282,7 @@
     ///
     /// let c = RefCell::new(5);
     /// ```
-    #[stable]
->>>>>>> 77743599
+    #[stable(feature = "rust1", since = "1.0.0")]
     pub fn new(value: T) -> RefCell<T> {
         RefCell {
             value: UnsafeCell::new(value),
@@ -308,9 +291,6 @@
     }
 
     /// Consumes the `RefCell`, returning the wrapped value.
-<<<<<<< HEAD
-    #[stable(feature = "rust1", since = "1.0.0")]
-=======
     ///
     /// # Examples
     ///
@@ -321,8 +301,7 @@
     ///
     /// let five = c.into_inner();
     /// ```
-    #[stable]
->>>>>>> 77743599
+    #[stable(feature = "rust1", since = "1.0.0")]
     pub fn into_inner(self) -> T {
         // Since this function takes `self` (the `RefCell`) by value, the
         // compiler statically verifies that it is not currently borrowed.
@@ -353,9 +332,6 @@
     /// # Panics
     ///
     /// Panics if the value is currently mutably borrowed.
-<<<<<<< HEAD
-    #[stable(feature = "rust1", since = "1.0.0")]
-=======
     ///
     /// # Examples
     ///
@@ -383,8 +359,7 @@
     ///
     /// assert!(result.is_err());
     /// ```
-    #[stable]
->>>>>>> 77743599
+    #[stable(feature = "rust1", since = "1.0.0")]
     pub fn borrow<'a>(&'a self) -> Ref<'a, T> {
         match self.try_borrow() {
             Some(ptr) => ptr,
@@ -414,9 +389,6 @@
     /// # Panics
     ///
     /// Panics if the value is currently borrowed.
-<<<<<<< HEAD
-    #[stable(feature = "rust1", since = "1.0.0")]
-=======
     ///
     /// # Examples
     ///
@@ -443,8 +415,7 @@
     ///
     /// assert!(result.is_err());
     /// ```
-    #[stable]
->>>>>>> 77743599
+    #[stable(feature = "rust1", since = "1.0.0")]
     pub fn borrow_mut<'a>(&'a self) -> RefMut<'a, T> {
         match self.try_borrow_mut() {
             Some(ptr) => ptr,
@@ -525,15 +496,11 @@
     }
 }
 
-<<<<<<< HEAD
 /// Wraps a borrowed reference to a value in a `RefCell` box.
-#[stable(feature = "rust1", since = "1.0.0")]
-=======
 /// A wrapper type for an immutably borrowed value from a `RefCell<T>`.
 ///
 /// See the [module-level documentation](../index.html) for more.
-#[stable]
->>>>>>> 77743599
+#[stable(feature = "rust1", since = "1.0.0")]
 pub struct Ref<'b, T:'b> {
     // FIXME #12808: strange name to try to avoid interfering with
     // field accesses of the contained type via Deref
@@ -591,15 +558,10 @@
     }
 }
 
-<<<<<<< HEAD
-/// Wraps a mutable borrowed reference to a value in a `RefCell` box.
-#[stable(feature = "rust1", since = "1.0.0")]
-=======
 /// A wrapper type for a mutably borrowed value from a `RefCell<T>`.
 ///
 /// See the [module-level documentation](../index.html) for more.
-#[stable]
->>>>>>> 77743599
+#[stable(feature = "rust1", since = "1.0.0")]
 pub struct RefMut<'b, T:'b> {
     // FIXME #12808: strange name to try to avoid interfering with
     // field accesses of the contained type via Deref
@@ -673,11 +635,6 @@
     /// Construct a new instance of `UnsafeCell` which will wrap the specified
     /// value.
     ///
-<<<<<<< HEAD
-    /// All access to the inner value through methods is `unsafe`, and it is
-    /// highly discouraged to access the fields directly.
-    #[stable(feature = "rust1", since = "1.0.0")]
-=======
     /// All access to the inner value through methods is `unsafe`, and it is highly discouraged to
     /// access the fields directly.
     ///
@@ -688,8 +645,7 @@
     ///
     /// let uc = UnsafeCell::new(5);
     /// ```
-    #[stable]
->>>>>>> 77743599
+    #[stable(feature = "rust1", since = "1.0.0")]
     pub fn new(value: T) -> UnsafeCell<T> {
         UnsafeCell { value: value }
     }
