--- conflicted
+++ resolved
@@ -1633,22 +1633,14 @@
         /// Basic usage:
         ///
         /// ```
-<<<<<<< HEAD
-        /// #![feature(integer_sign_cast)]
-=======
->>>>>>> 0f490b04
         /// # use std::num::NonZero;
         ///
         #[doc = concat!("let n = NonZero::<", stringify!($Int), ">::MAX;")]
         ///
         #[doc = concat!("assert_eq!(n.cast_signed(), NonZero::new(-1", stringify!($Sint), ").unwrap());")]
         /// ```
-<<<<<<< HEAD
-        #[unstable(feature = "integer_sign_cast", issue = "125882")]
-=======
         #[stable(feature = "integer_sign_cast", since = "CURRENT_RUSTC_VERSION")]
         #[rustc_const_stable(feature = "integer_sign_cast", since = "CURRENT_RUSTC_VERSION")]
->>>>>>> 0f490b04
         #[must_use = "this returns the result of the operation, \
                       without modifying the original"]
         #[inline(always)]
@@ -2080,22 +2072,14 @@
         /// Basic usage:
         ///
         /// ```
-<<<<<<< HEAD
-        /// #![feature(integer_sign_cast)]
-=======
->>>>>>> 0f490b04
         /// # use std::num::NonZero;
         ///
         #[doc = concat!("let n = NonZero::new(-1", stringify!($Int), ").unwrap();")]
         ///
         #[doc = concat!("assert_eq!(n.cast_unsigned(), NonZero::<", stringify!($Uint), ">::MAX);")]
         /// ```
-<<<<<<< HEAD
-        #[unstable(feature = "integer_sign_cast", issue = "125882")]
-=======
         #[stable(feature = "integer_sign_cast", since = "CURRENT_RUSTC_VERSION")]
         #[rustc_const_stable(feature = "integer_sign_cast", since = "CURRENT_RUSTC_VERSION")]
->>>>>>> 0f490b04
         #[must_use = "this returns the result of the operation, \
                       without modifying the original"]
         #[inline(always)]
