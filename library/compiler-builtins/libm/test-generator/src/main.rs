// NOTE we intentionally avoid using the `quote` crate here because it doesn't work with the
// `x86_64-unknown-linux-musl` target.

// NOTE usually the only thing you need to do to test a new math function is to add it to one of the
// macro invocations found in the bottom of this file.

extern crate rand;

use std::error::Error;
use std::fmt::Write as _0;
use std::fs::{self, File};
use std::io::Write as _1;
use std::{i16, u16, u32, u64, u8};

use rand::{Rng, SeedableRng, XorShiftRng};

// Number of test cases to generate
const NTESTS: usize = 10_000;

// TODO tweak these functions to generate edge cases (zero, infinity, NaN) more often
fn f32(rng: &mut XorShiftRng) -> f32 {
    let sign = if rng.gen_bool(0.5) { 1 << 31 } else { 0 };
    let exponent = (rng.gen_range(0, u8::MAX) as u32) << 23;
    let mantissa = rng.gen_range(0, u32::MAX) & ((1 << 23) - 1);

    f32::from_bits(sign + exponent + mantissa)
}

fn f64(rng: &mut XorShiftRng) -> f64 {
    let sign = if rng.gen_bool(0.5) { 1 << 63 } else { 0 };
    let exponent = (rng.gen_range(0, u16::MAX) as u64 & ((1 << 11) - 1)) << 52;
    let mantissa = rng.gen_range(0, u64::MAX) & ((1 << 52) - 1);

    f64::from_bits(sign + exponent + mantissa)
}

// fn(f32) -> f32
macro_rules! f32_f32 {
    ($($intr:ident,)*) => {
        fn f32_f32(rng: &mut XorShiftRng) -> Result<(), Box<Error>> {
            // MUSL C implementation of the function to test
            extern "C" {
                $(fn $intr(_: f32) -> f32;)*
            }

            $(
                let mut cases = String::new();
                for _ in 0..NTESTS {
                    let inp = f32(rng);
                    let out = unsafe { $intr(inp) };

                    let inp = inp.to_bits();
                    let out = out.to_bits();

                    write!(cases, "({}, {})", inp, out).unwrap();
                    cases.push(',');
                }

                let mut f = File::create(concat!("tests/", stringify!($intr), ".rs"))?;
                write!(f, "
                    #![deny(warnings)]

                    extern crate libm;

                    use std::panic;

                    #[test]
                    fn {0}() {{
                        const CASES: &[(u32, u32)] = &[
                            {1}
                        ];

                        for case in CASES {{
                            let (inp, expected) = *case;

                            if let Ok(outf) =
                                panic::catch_unwind(|| libm::{0}(f32::from_bits(inp)))
                            {{
                                let outi = outf.to_bits();

                                if !((outf.is_nan() && f32::from_bits(expected).is_nan())
                                    || libm::_eqf(outi, expected))
                                {{
                                    panic!(
                                        \"input: {{}}, output: {{}}, expected: {{}}\",
                                        inp, outi, expected,
                                    );
                                }}
                            }} else {{
                                panic!(
                                    \"input: {{}}, output: PANIC, expected: {{}}\",
                                    inp, expected,
                                );
                            }}
                        }}
                    }}
",
                       stringify!($intr),
                       cases)?;
            )*

            Ok(())
        }
    }
}

// fn(f32, f32) -> f32
macro_rules! f32f32_f32 {
    ($($intr:ident,)*) => {
        fn f32f32_f32(rng: &mut XorShiftRng) -> Result<(), Box<Error>> {
            extern "C" {
                $(fn $intr(_: f32, _: f32) -> f32;)*
            }

            $(
                let mut cases = String::new();
                for _ in 0..NTESTS {
                    let i1 = f32(rng);
                    let i2 = f32(rng);
                    let out = unsafe { $intr(i1, i2) };

                    let i1 = i1.to_bits();
                    let i2 = i2.to_bits();
                    let out = out.to_bits();

                    write!(cases, "(({}, {}), {})", i1, i2, out).unwrap();
                    cases.push(',');
                }

                let mut f = File::create(concat!("tests/", stringify!($intr), ".rs"))?;
                write!(f, "
                    #![deny(warnings)]

                    extern crate libm;

                    use std::panic;

                    #[test]
                    fn {0}() {{
                        const CASES: &[((u32, u32), u32)] = &[
                            {1}
                        ];

                        for case in CASES {{
                            let ((i1, i2), expected) = *case;

                            if let Ok(outf) = panic::catch_unwind(|| {{
                                libm::{0}(f32::from_bits(i1), f32::from_bits(i2))
                            }}) {{
                                let outi = outf.to_bits();

                                if !((outf.is_nan() && f32::from_bits(expected).is_nan())
                                    || libm::_eqf(outi, expected))
                                {{
                                    panic!(
                                        \"input: {{:?}}, output: {{}}, expected: {{}}\",
                                        (i1, i2),
                                        outi,
                                        expected,
                                    );
                                }}
                            }} else {{
                                panic!(
                                    \"input: {{:?}}, output: PANIC, expected: {{}}\",
                                    (i1, i2),
                                    expected,
                                );
                            }}
                        }}
                    }}
",
                       stringify!($intr),
                       cases)?;
            )*

            Ok(())
        }
    };
}

// fn(f32, f32, f32) -> f32
macro_rules! f32f32f32_f32 {
    ($($intr:ident,)*) => {
        fn f32f32f32_f32(rng: &mut XorShiftRng) -> Result<(), Box<Error>> {
            extern "C" {
                $(fn $intr(_: f32, _: f32, _: f32) -> f32;)*
            }

            $(
                let mut cases = String::new();
                for _ in 0..NTESTS {
                    let i1 = f32(rng);
                    let i2 = f32(rng);
                    let i3 = f32(rng);
                    let out = unsafe { $intr(i1, i2, i3) };

                    let i1 = i1.to_bits();
                    let i2 = i2.to_bits();
                    let i3 = i3.to_bits();
                    let out = out.to_bits();

                    write!(cases, "(({}, {}, {}), {})", i1, i2, i3, out).unwrap();
                    cases.push(',');
                }

                let mut f = File::create(concat!("tests/", stringify!($intr), ".rs"))?;
                write!(f, "
                    #![deny(warnings)]

                    extern crate libm;

                    use std::panic;

                    #[test]
                    fn {0}() {{
                        const CASES: &[((u32, u32, u32), u32)] = &[
                            {1}
                        ];

                        for case in CASES {{
                            let ((i1, i2, i3), expected) = *case;

                            if let Ok(outf) = panic::catch_unwind(|| {{
                                libm::{0}(
                                    f32::from_bits(i1),
                                    f32::from_bits(i2),
                                    f32::from_bits(i3),
                                )
                            }}) {{
                                let outi = outf.to_bits();

                                if !((outf.is_nan() && f32::from_bits(expected).is_nan())
                                    || libm::_eqf(outi, expected))
                                {{
                                    panic!(
                                        \"input: {{:?}}, output: {{}}, expected: {{}}\",
                                        (i1, i2, i3),
                                        outi,
                                        expected,
                                    );
                                }}
                            }} else {{
                                panic!(
                                    \"input: {{:?}}, output: PANIC, expected: {{}}\",
                                    (i1, i2, i3),
                                    expected,
                                );
                            }}
                        }}
                    }}
",
                       stringify!($intr),
                       cases)?;
            )*

            Ok(())
        }
    };
}

// fn(f32, i32) -> f32
macro_rules! f32i32_f32 {
    ($($intr:ident,)*) => {
        fn f32i32_f32(rng: &mut XorShiftRng) -> Result<(), Box<Error>> {
            extern "C" {
                $(fn $intr(_: f32, _: i32) -> f32;)*
            }

            $(
                let mut cases = String::new();
                for _ in 0..NTESTS {
                    let i1 = f32(rng);
                    let i2 = rng.gen_range(i16::MIN, i16::MAX);
                    let out = unsafe { $intr(i1, i2 as i32) };

                    let i1 = i1.to_bits();
                    let out = out.to_bits();

                    write!(cases, "(({}, {}), {})", i1, i2, out).unwrap();
                    cases.push(',');
                }

                let mut f = File::create(concat!("tests/", stringify!($intr), ".rs"))?;
                write!(f, "
                    #![deny(warnings)]

                    extern crate libm;

                    use std::panic;

                    #[test]
                    fn {0}() {{
                        const CASES: &[((u32, i16), u32)] = &[
                            {1}
                        ];

                        for case in CASES {{
                            let ((i1, i2), expected) = *case;

                            if let Ok(outf) = panic::catch_unwind(|| {{
                                libm::{0}(f32::from_bits(i1), i2 as i32)
                            }}) {{
                                let outi = outf.to_bits();

                                if !((outf.is_nan() && f32::from_bits(expected).is_nan())
                                    || libm::_eqf(outi, expected))
                                {{
                                    panic!(
                                        \"input: {{:?}}, output: {{}}, expected: {{}}\",
                                        (i1, i2),
                                        outi,
                                        expected,
                                    );
                                }}
                            }} else {{
                                panic!(
                                    \"input: {{:?}}, output: PANIC, expected: {{}}\",
                                    (i1, i2),
                                    expected,
                                );
                            }}
                        }}
                    }}
",
                       stringify!($intr),
                       cases)?;
            )*

            Ok(())
        }
    };
}

// fn(f64) -> f64
macro_rules! f64_f64 {
    ($($intr:ident,)*) => {
        fn f64_f64(rng: &mut XorShiftRng) -> Result<(), Box<Error>> {
            // MUSL C implementation of the function to test
            extern "C" {
                $(fn $intr(_: f64) -> f64;)*
            }

            $(
                let mut cases = String::new();
                for _ in 0..NTESTS {
                    let inp = f64(rng);
                    let out = unsafe { $intr(inp) };

                    let inp = inp.to_bits();
                    let out = out.to_bits();

                    write!(cases, "({}, {})", inp, out).unwrap();
                    cases.push(',');
                }

                let mut f = File::create(concat!("tests/", stringify!($intr), ".rs"))?;
                write!(f, "
                    #![deny(warnings)]

                    extern crate libm;

                    use std::panic;

                    #[test]
                    fn {0}() {{
                        const CASES: &[(u64, u64)] = &[
                            {1}
                        ];

                        for case in CASES {{
                            let (inp, expected) = *case;

                            if let Ok(outf) = panic::catch_unwind(|| {{
                                libm::{0}(f64::from_bits(inp))
                            }}) {{
                                let outi = outf.to_bits();

                                if !((outf.is_nan() && f64::from_bits(expected).is_nan())
                                    || libm::_eq(outi, expected))
                                {{
                                    panic!(
                                        \"input: {{}}, output: {{}}, expected: {{}}\",
                                        inp,
                                        outi,
                                        expected,
                                    );
                                }}
                            }} else {{
                                panic!(
                                    \"input: {{}}, output: PANIC, expected: {{}}\",
                                    inp,
                                    expected,
                                );
                            }}
                        }}
                    }}
",
                       stringify!($intr),
                       cases)?;
            )*

            Ok(())
        }
    }
}

// fn(f64, f64) -> f64
macro_rules! f64f64_f64 {
    ($($intr:ident,)*) => {
        fn f64f64_f64(rng: &mut XorShiftRng) -> Result<(), Box<Error>> {
            extern "C" {
                $(fn $intr(_: f64, _: f64) -> f64;)*
            }

            $(
                let mut cases = String::new();
                for _ in 0..NTESTS {
                    let i1 = f64(rng);
                    let i2 = f64(rng);
                    let out = unsafe { $intr(i1, i2) };

                    let i1 = i1.to_bits();
                    let i2 = i2.to_bits();
                    let out = out.to_bits();

                    write!(cases, "(({}, {}), {})", i1, i2, out).unwrap();
                    cases.push(',');
                }

                let mut f = File::create(concat!("tests/", stringify!($intr), ".rs"))?;
                write!(f, "
                    #![deny(warnings)]

                    extern crate libm;

                    use std::panic;

                    #[test]
                    fn {0}() {{
                        const CASES: &[((u64, u64), u64)] = &[
                            {1}
                        ];

                        for case in CASES {{
                            let ((i1, i2), expected) = *case;

                            if let Ok(outf) = panic::catch_unwind(|| {{
                                libm::{0}(f64::from_bits(i1), f64::from_bits(i2))
                            }}) {{
                                let outi = outf.to_bits();

                                if !((outf.is_nan() && f64::from_bits(expected).is_nan()) ||
                                    libm::_eq(outi, expected)) {{
                                    panic!(
                                        \"input: {{:?}}, output: {{}}, expected: {{}}\",
                                        (i1, i2),
                                        outi,
                                        expected,
                                    );
                                }}
                            }} else {{
                                panic!(
                                    \"input: {{:?}}, output: PANIC, expected: {{}}\",
                                    (i1, i2),
                                    expected,
                                );
                            }}
                        }}
                    }}
",
                       stringify!($intr),
                       cases)?;
            )*

            Ok(())
        }
    };
}

// fn(f64, f64, f64) -> f64
macro_rules! f64f64f64_f64 {
    ($($intr:ident,)*) => {
        fn f64f64f64_f64(rng: &mut XorShiftRng) -> Result<(), Box<Error>> {
            extern "C" {
                $(fn $intr(_: f64, _: f64, _: f64) -> f64;)*
            }

            $(
                let mut cases = String::new();
                for _ in 0..NTESTS {
                    let i1 = f64(rng);
                    let i2 = f64(rng);
                    let i3 = f64(rng);
                    let out = unsafe { $intr(i1, i2, i3) };

                    let i1 = i1.to_bits();
                    let i2 = i2.to_bits();
                    let i3 = i3.to_bits();
                    let out = out.to_bits();

                    write!(cases, "(({}, {}, {}), {})", i1, i2, i3, out).unwrap();
                    cases.push(',');
                }

                let mut f = File::create(concat!("tests/", stringify!($intr), ".rs"))?;
                write!(f, "
                    #![deny(warnings)]

                    extern crate libm;

                    use std::panic;

                    #[test]
                    fn {0}() {{
                        const CASES: &[((u64, u64, u64), u64)] = &[
                            {1}
                        ];

                        for case in CASES {{
                            let ((i1, i2, i3), expected) = *case;

                            if let Ok(outf) = panic::catch_unwind(|| {{
                                libm::{0}(
                                    f64::from_bits(i1),
                                    f64::from_bits(i2),
                                    f64::from_bits(i3),
                                )
                            }}) {{
                                let outi = outf.to_bits();

                                if !((outf.is_nan() && f64::from_bits(expected).is_nan())
                                    || libm::_eq(outi, expected))
                                {{
                                    panic!(
                                        \"input: {{:?}}, output: {{}}, expected: {{}}\",
                                        (i1, i2, i3),
                                        outi,
                                        expected,
                                    );
                                }}
                            }} else {{
                                panic!(
                                    \"input: {{:?}}, output: PANIC, expected: {{}}\",
                                    (i1, i2, i3),
                                    expected,
                                );
                            }}
                        }}
                    }}
",
                       stringify!($intr),
                       cases)?;
            )*

            Ok(())
        }
    };
}

// fn(f64, i32) -> f64
macro_rules! f64i32_f64 {
    ($($intr:ident,)*) => {
        fn f64i32_f64(rng: &mut XorShiftRng) -> Result<(), Box<Error>> {
            extern "C" {
                $(fn $intr(_: f64, _: i32) -> f64;)*
            }

            $(
                let mut cases = String::new();
                for _ in 0..NTESTS {
                    let i1 = f64(rng);
                    let i2 = rng.gen_range(i16::MIN, i16::MAX);
                    let out = unsafe { $intr(i1, i2 as i32) };

                    let i1 = i1.to_bits();
                    let out = out.to_bits();

                    write!(cases, "(({}, {}), {})", i1, i2, out).unwrap();
                    cases.push(',');
                }

                let mut f = File::create(concat!("tests/", stringify!($intr), ".rs"))?;
                write!(f, "
                    #![deny(warnings)]

                    extern crate libm;

                    use std::panic;

                    #[test]
                    fn {0}() {{
                        const CASES: &[((u64, i16), u64)] = &[
                            {1}
                        ];

                        for case in CASES {{
                            let ((i1, i2), expected) = *case;

                            if let Ok(outf) = panic::catch_unwind(|| {{
                                libm::{0}(f64::from_bits(i1), i2 as i32)
                            }}) {{
                                let outi = outf.to_bits();

                                if !((outf.is_nan() && f64::from_bits(expected).is_nan()) ||
                                    libm::_eq(outi, expected)) {{
                                    panic!(
                                        \"input: {{:?}}, output: {{}}, expected: {{}}\",
                                        (i1, i2),
                                        outi,
                                        expected,
                                    );
                                }}
                            }} else {{
                                panic!(
                                    \"input: {{:?}}, output: PANIC, expected: {{}}\",
                                    (i1, i2),
                                    expected,
                                );
                            }}
                        }}
                    }}
",
                       stringify!($intr),
                       cases)?;
            )*

            Ok(())
        }
    };
}

fn main() -> Result<(), Box<Error>> {
    fs::remove_dir_all("tests").ok();
    fs::create_dir("tests")?;

    let mut rng = XorShiftRng::from_rng(&mut rand::thread_rng())?;

    f32_f32(&mut rng)?;
    f32f32_f32(&mut rng)?;
    f32f32f32_f32(&mut rng)?;
    f32i32_f32(&mut rng)?;
    f64_f64(&mut rng)?;
    f64f64_f64(&mut rng)?;
    f64f64f64_f64(&mut rng)?;
    f64i32_f64(&mut rng)?;

    Ok(())
}

/* Functions to test */

// With signature `fn(f32) -> f32`
f32_f32! {
    // acosf,
    // floorf,
    truncf,
    // asinf,
    // atanf,
    // cbrtf,
    // ceilf,
    // cosf,
    // coshf,
    // exp2f,
    expf,
    // fdimf,
    // log10f,
    // log2f,
<<<<<<< HEAD
    roundf,
=======
    logf,
    // roundf,
>>>>>>> 9a9522cf
    // sinf,
    // sinhf,
    // tanf,
    // tanhf,
    fabsf,
    sqrtf,
}

// With signature `fn(f32, f32) -> f32`
f32f32_f32! {
    // atan2f,
    hypotf,
    fmodf,
    powf,
}

// With signature `fn(f32, f32, f32) -> f32`
f32f32f32_f32! {
    // fmaf,
}

// With signature `fn(f32, i32) -> f32`
f32i32_f32! {
    scalbnf,
}

// With signature `fn(f64) -> f64`
f64_f64! {
    // acos,
    // asin,
    // atan,
    // cbrt,
    // ceil,
    // cos,
    // cosh,
    // exp,
    // exp2,
    // expm1,
    floor,
    // log,
    // log10,
    // log1p,
    // log2,
    round,
    // sin,
    // sinh,
    sqrt,
    // tan,
    // tanh,
    trunc,
    fabs,
}

// With signature `fn(f64, f64) -> f64`
f64f64_f64! {
    // atan2,
    // fdim,
    // fmod,
    hypot,
    // pow,
}

// With signature `fn(f64, f64, f64) -> f64`
f64f64f64_f64! {
    // fma,
}

// With signature `fn(f64, i32) -> f64`
f64i32_f64! {
    scalbn,
}<|MERGE_RESOLUTION|>--- conflicted
+++ resolved
@@ -665,12 +665,8 @@
     // fdimf,
     // log10f,
     // log2f,
-<<<<<<< HEAD
+    logf,
     roundf,
-=======
-    logf,
-    // roundf,
->>>>>>> 9a9522cf
     // sinf,
     // sinhf,
     // tanf,
