[package]
name = "rustc_attr_parsing"
version = "0.0.0"
edition = "2024"

[dependencies]
# tidy-alphabetical-start
rustc_abi = { path = "../rustc_abi" }
rustc_ast = { path = "../rustc_ast" }
rustc_ast_pretty = { path = "../rustc_ast_pretty" }
rustc_errors = { path = "../rustc_errors" }
rustc_feature = { path = "../rustc_feature" }
rustc_fluent_macro = { path = "../rustc_fluent_macro" }
rustc_hir = { path = "../rustc_hir" }
rustc_lexer = { path = "../rustc_lexer" }
rustc_macros = { path = "../rustc_macros" }
rustc_parse = { path = "../rustc_parse" }
rustc_session = { path = "../rustc_session" }
rustc_span = { path = "../rustc_span" }
rustc_target = { path = "../rustc_target" }
<<<<<<< HEAD
thin-vec.workspace = true
=======
thin-vec = "0.2.12"
>>>>>>> 51ff8950
# tidy-alphabetical-end<|MERGE_RESOLUTION|>--- conflicted
+++ resolved
@@ -18,9 +18,5 @@
 rustc_session = { path = "../rustc_session" }
 rustc_span = { path = "../rustc_span" }
 rustc_target = { path = "../rustc_target" }
-<<<<<<< HEAD
-thin-vec.workspace = true
-=======
 thin-vec = "0.2.12"
->>>>>>> 51ff8950
 # tidy-alphabetical-end