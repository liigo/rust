use crate::update_lints::{RenamedLint, find_lint_decls, generate_lint_files, read_deprecated_lints};
use crate::utils::{
<<<<<<< HEAD
    FileUpdater, RustSearcher, Token, UpdateMode, UpdateStatus, Version, delete_dir_if_exists, delete_file_if_exists,
    try_rename_dir, try_rename_file,
=======
    ErrAction, FileUpdater, RustSearcher, Token, UpdateMode, UpdateStatus, Version, delete_dir_if_exists,
    delete_file_if_exists, expect_action, try_rename_dir, try_rename_file, walk_dir_no_dot_or_target,
>>>>>>> 29486786
};
use rustc_lexer::TokenKind;
use std::ffi::OsString;
use std::fs;
use std::path::Path;

/// Runs the `rename_lint` command.
///
/// This does the following:
/// * Adds an entry to `renamed_lints.rs`.
/// * Renames all lint attributes to the new name (e.g. `#[allow(clippy::lint_name)]`).
/// * Renames the lint struct to the new name.
/// * Renames the module containing the lint struct to the new name if it shares a name with the
///   lint.
///
/// # Panics
/// Panics for the following conditions:
/// * If a file path could not read from or then written to
/// * If either lint name has a prefix
/// * If `old_name` doesn't name an existing lint.
/// * If `old_name` names a deprecated or renamed lint.
#[expect(clippy::too_many_lines)]
pub fn rename(clippy_version: Version, old_name: &str, new_name: &str, uplift: bool) {
    if let Some((prefix, _)) = old_name.split_once("::") {
        panic!("`{old_name}` should not contain the `{prefix}` prefix");
    }
    if let Some((prefix, _)) = new_name.split_once("::") {
        panic!("`{new_name}` should not contain the `{prefix}` prefix");
    }

    let mut updater = FileUpdater::default();
    let mut lints = find_lint_decls();
    let (deprecated_lints, mut renamed_lints) = read_deprecated_lints();

    let Ok(lint_idx) = lints.binary_search_by(|x| x.name.as_str().cmp(old_name)) else {
        panic!("could not find lint `{old_name}`");
    };
    let lint = &lints[lint_idx];

    let old_name_prefixed = String::from_iter(["clippy::", old_name]);
    let new_name_prefixed = if uplift {
        new_name.to_owned()
    } else {
        String::from_iter(["clippy::", new_name])
    };

    for lint in &mut renamed_lints {
        if lint.new_name == old_name_prefixed {
            lint.new_name.clone_from(&new_name_prefixed);
        }
    }
    match renamed_lints.binary_search_by(|x| x.old_name.cmp(&old_name_prefixed)) {
        Ok(_) => {
            println!("`{old_name}` already has a rename registered");
            return;
        },
        Err(idx) => {
            renamed_lints.insert(
                idx,
                RenamedLint {
                    old_name: old_name_prefixed,
                    new_name: if uplift {
                        new_name.to_owned()
                    } else {
                        String::from_iter(["clippy::", new_name])
                    },
                    version: clippy_version.rust_display().to_string(),
                },
            );
        },
    }
<<<<<<< HEAD

    // Some tests are named `lint_name_suffix` which should also be renamed,
    // but we can't do that if the renamed lint's name overlaps with another
    // lint. e.g. renaming 'foo' to 'bar' when a lint 'foo_bar' also exists.
    let change_prefixed_tests = lints.get(lint_idx + 1).is_none_or(|l| !l.name.starts_with(old_name));

=======

    // Some tests are named `lint_name_suffix` which should also be renamed,
    // but we can't do that if the renamed lint's name overlaps with another
    // lint. e.g. renaming 'foo' to 'bar' when a lint 'foo_bar' also exists.
    let change_prefixed_tests = lints.get(lint_idx + 1).is_none_or(|l| !l.name.starts_with(old_name));

>>>>>>> 29486786
    let mut mod_edit = ModEdit::None;
    if uplift {
        let is_unique_mod = lints[..lint_idx].iter().any(|l| l.module == lint.module)
            || lints[lint_idx + 1..].iter().any(|l| l.module == lint.module);
        if is_unique_mod {
            if delete_file_if_exists(lint.path.as_ref()) {
                mod_edit = ModEdit::Delete;
            }
        } else {
            updater.update_file(&lint.path, &mut |_, src, dst| -> UpdateStatus {
                let mut start = &src[..lint.declaration_range.start];
                if start.ends_with("\n\n") {
                    start = &start[..start.len() - 1];
                }
                let mut end = &src[lint.declaration_range.end..];
                if end.starts_with("\n\n") {
                    end = &end[1..];
                }
                dst.push_str(start);
                dst.push_str(end);
                UpdateStatus::Changed
            });
        }
        delete_test_files(old_name, change_prefixed_tests);
        lints.remove(lint_idx);
    } else if lints.binary_search_by(|x| x.name.as_str().cmp(new_name)).is_err() {
        let lint = &mut lints[lint_idx];
        if lint.module.ends_with(old_name)
            && lint
                .path
                .file_stem()
                .is_some_and(|x| x.as_encoded_bytes() == old_name.as_bytes())
        {
            let mut new_path = lint.path.with_file_name(new_name).into_os_string();
            new_path.push(".rs");
            if try_rename_file(lint.path.as_ref(), new_path.as_ref()) {
                mod_edit = ModEdit::Rename;
            }

            let mod_len = lint.module.len();
            lint.module.truncate(mod_len - old_name.len());
            lint.module.push_str(new_name);
        }
        rename_test_files(old_name, new_name, change_prefixed_tests);
        new_name.clone_into(&mut lints[lint_idx].name);
        lints.sort_by(|lhs, rhs| lhs.name.cmp(&rhs.name));
    } else {
        println!("Renamed `clippy::{old_name}` to `clippy::{new_name}`");
        println!("Since `{new_name}` already exists the existing code has not been changed");
        return;
    }

    let mut update_fn = file_update_fn(old_name, new_name, mod_edit);
<<<<<<< HEAD
    for file in WalkDir::new(".").into_iter().filter_entry(|e| {
        // Skip traversing some of the larger directories.
        e.path()
            .as_os_str()
            .as_encoded_bytes()
            .get(2..)
            .is_none_or(|x| x != "target".as_bytes() && x != ".git".as_bytes())
    }) {
        let file = file.expect("error reading clippy directory");
        if file.path().as_os_str().as_encoded_bytes().ends_with(b".rs") {
            updater.update_file(file.path(), &mut update_fn);
=======
    for e in walk_dir_no_dot_or_target() {
        let e = expect_action(e, ErrAction::Read, ".");
        if e.path().as_os_str().as_encoded_bytes().ends_with(b".rs") {
            updater.update_file(e.path(), &mut update_fn);
>>>>>>> 29486786
        }
    }
    generate_lint_files(UpdateMode::Change, &lints, &deprecated_lints, &renamed_lints);

    if uplift {
        println!("Uplifted `clippy::{old_name}` as `{new_name}`");
        if matches!(mod_edit, ModEdit::None) {
            println!("Only the rename has been registered, the code will need to be edited manually");
        } else {
            println!("All the lint's code has been deleted");
            println!("Make sure to inspect the results as some things may have been missed");
        }
    } else {
        println!("Renamed `clippy::{old_name}` to `clippy::{new_name}`");
        println!("All code referencing the old name has been updated");
        println!("Make sure to inspect the results as some things may have been missed");
    }
    println!("note: `cargo uibless` still needs to be run to update the test results");
}
<<<<<<< HEAD

#[derive(Clone, Copy)]
enum ModEdit {
    None,
    Delete,
    Rename,
}

=======

#[derive(Clone, Copy)]
enum ModEdit {
    None,
    Delete,
    Rename,
}

>>>>>>> 29486786
fn collect_ui_test_names(lint: &str, rename_prefixed: bool, dst: &mut Vec<(OsString, bool)>) {
    for e in fs::read_dir("tests/ui").expect("error reading `tests/ui`") {
        let e = e.expect("error reading `tests/ui`");
        let name = e.file_name();
        if let Some((name_only, _)) = name.as_encoded_bytes().split_once(|&x| x == b'.') {
            if name_only.starts_with(lint.as_bytes()) && (rename_prefixed || name_only.len() == lint.len()) {
                dst.push((name, true));
            }
        } else if name.as_encoded_bytes().starts_with(lint.as_bytes()) && (rename_prefixed || name.len() == lint.len())
        {
            dst.push((name, false));
        }
    }
}

fn collect_ui_toml_test_names(lint: &str, rename_prefixed: bool, dst: &mut Vec<(OsString, bool)>) {
    if rename_prefixed {
        for e in fs::read_dir("tests/ui-toml").expect("error reading `tests/ui-toml`") {
            let e = e.expect("error reading `tests/ui-toml`");
            let name = e.file_name();
            if name.as_encoded_bytes().starts_with(lint.as_bytes()) && e.file_type().is_ok_and(|ty| ty.is_dir()) {
                dst.push((name, false));
            }
        }
    } else {
        dst.push((lint.into(), false));
    }
}

/// Renames all test files for the given lint.
///
/// If `rename_prefixed` is `true` this will also rename tests which have the lint name as a prefix.
fn rename_test_files(old_name: &str, new_name: &str, rename_prefixed: bool) {
    let mut tests = Vec::new();

    let mut old_buf = OsString::from("tests/ui/");
    let mut new_buf = OsString::from("tests/ui/");
    collect_ui_test_names(old_name, rename_prefixed, &mut tests);
    for &(ref name, is_file) in &tests {
        old_buf.push(name);
        new_buf.extend([new_name.as_ref(), name.slice_encoded_bytes(old_name.len()..)]);
        if is_file {
            try_rename_file(old_buf.as_ref(), new_buf.as_ref());
        } else {
            try_rename_dir(old_buf.as_ref(), new_buf.as_ref());
<<<<<<< HEAD
        }
        old_buf.truncate("tests/ui/".len());
        new_buf.truncate("tests/ui/".len());
    }

    tests.clear();
    old_buf.truncate("tests/ui".len());
    new_buf.truncate("tests/ui".len());
    old_buf.push("-toml/");
    new_buf.push("-toml/");
    collect_ui_toml_test_names(old_name, rename_prefixed, &mut tests);
    for (name, _) in &tests {
        old_buf.push(name);
        new_buf.extend([new_name.as_ref(), name.slice_encoded_bytes(old_name.len()..)]);
        try_rename_dir(old_buf.as_ref(), new_buf.as_ref());
        old_buf.truncate("tests/ui/".len());
        new_buf.truncate("tests/ui/".len());
    }
}

fn delete_test_files(lint: &str, rename_prefixed: bool) {
    let mut tests = Vec::new();

    let mut buf = OsString::from("tests/ui/");
    collect_ui_test_names(lint, rename_prefixed, &mut tests);
    for &(ref name, is_file) in &tests {
        buf.push(name);
        if is_file {
            delete_file_if_exists(buf.as_ref());
        } else {
            delete_dir_if_exists(buf.as_ref());
        }
        buf.truncate("tests/ui/".len());
    }

    buf.truncate("tests/ui".len());
    buf.push("-toml/");

    tests.clear();
    collect_ui_toml_test_names(lint, rename_prefixed, &mut tests);
    for (name, _) in &tests {
        buf.push(name);
        delete_dir_if_exists(buf.as_ref());
        buf.truncate("tests/ui/".len());
    }
}

=======
        }
        old_buf.truncate("tests/ui/".len());
        new_buf.truncate("tests/ui/".len());
    }

    tests.clear();
    old_buf.truncate("tests/ui".len());
    new_buf.truncate("tests/ui".len());
    old_buf.push("-toml/");
    new_buf.push("-toml/");
    collect_ui_toml_test_names(old_name, rename_prefixed, &mut tests);
    for (name, _) in &tests {
        old_buf.push(name);
        new_buf.extend([new_name.as_ref(), name.slice_encoded_bytes(old_name.len()..)]);
        try_rename_dir(old_buf.as_ref(), new_buf.as_ref());
        old_buf.truncate("tests/ui/".len());
        new_buf.truncate("tests/ui/".len());
    }
}

fn delete_test_files(lint: &str, rename_prefixed: bool) {
    let mut tests = Vec::new();

    let mut buf = OsString::from("tests/ui/");
    collect_ui_test_names(lint, rename_prefixed, &mut tests);
    for &(ref name, is_file) in &tests {
        buf.push(name);
        if is_file {
            delete_file_if_exists(buf.as_ref());
        } else {
            delete_dir_if_exists(buf.as_ref());
        }
        buf.truncate("tests/ui/".len());
    }

    buf.truncate("tests/ui".len());
    buf.push("-toml/");

    tests.clear();
    collect_ui_toml_test_names(lint, rename_prefixed, &mut tests);
    for (name, _) in &tests {
        buf.push(name);
        delete_dir_if_exists(buf.as_ref());
        buf.truncate("tests/ui/".len());
    }
}

>>>>>>> 29486786
fn snake_to_pascal(s: &str) -> String {
    let mut dst = Vec::with_capacity(s.len());
    let mut iter = s.bytes();
    || -> Option<()> {
        dst.push(iter.next()?.to_ascii_uppercase());
        while let Some(c) = iter.next() {
            if c == b'_' {
                dst.push(iter.next()?.to_ascii_uppercase());
            } else {
                dst.push(c);
            }
        }
        Some(())
    }();
    String::from_utf8(dst).unwrap()
}

#[expect(clippy::too_many_lines)]
fn file_update_fn<'a, 'b>(
    old_name: &'a str,
    new_name: &'b str,
    mod_edit: ModEdit,
) -> impl use<'a, 'b> + FnMut(&Path, &str, &mut String) -> UpdateStatus {
    let old_name_pascal = snake_to_pascal(old_name);
    let new_name_pascal = snake_to_pascal(new_name);
    let old_name_upper = old_name.to_ascii_uppercase();
    let new_name_upper = new_name.to_ascii_uppercase();
    move |_, src, dst| {
        let mut copy_pos = 0u32;
        let mut changed = false;
        let mut searcher = RustSearcher::new(src);
        let mut capture = "";
        loop {
            match searcher.peek() {
                TokenKind::Eof => break,
                TokenKind::Ident => {
                    let match_start = searcher.pos();
                    let text = searcher.peek_text();
                    searcher.step();
                    match text {
                        // clippy::line_name or clippy::lint-name
                        "clippy" => {
                            if searcher.match_tokens(&[Token::DoubleColon, Token::CaptureIdent], &mut [&mut capture])
                                && capture == old_name
                            {
                                dst.push_str(&src[copy_pos as usize..searcher.pos() as usize - capture.len()]);
                                dst.push_str(new_name);
                                copy_pos = searcher.pos();
                                changed = true;
                            }
                        },
                        // mod lint_name
                        "mod" => {
                            if !matches!(mod_edit, ModEdit::None)
                                && searcher.match_tokens(&[Token::CaptureIdent], &mut [&mut capture])
                                && capture == old_name
                            {
                                match mod_edit {
                                    ModEdit::Rename => {
                                        dst.push_str(&src[copy_pos as usize..searcher.pos() as usize - capture.len()]);
                                        dst.push_str(new_name);
                                        copy_pos = searcher.pos();
                                        changed = true;
                                    },
                                    ModEdit::Delete if searcher.match_tokens(&[Token::Semi], &mut []) => {
                                        let mut start = &src[copy_pos as usize..match_start as usize];
                                        if start.ends_with("\n\n") {
                                            start = &start[..start.len() - 1];
                                        }
                                        dst.push_str(start);
                                        copy_pos = searcher.pos();
                                        if src[copy_pos as usize..].starts_with("\n\n") {
                                            copy_pos += 1;
                                        }
                                        changed = true;
                                    },
                                    ModEdit::Delete | ModEdit::None => {},
                                }
                            }
                        },
                        // lint_name::
                        name if matches!(mod_edit, ModEdit::Rename) && name == old_name => {
                            let name_end = searcher.pos();
                            if searcher.match_tokens(&[Token::DoubleColon], &mut []) {
                                dst.push_str(&src[copy_pos as usize..match_start as usize]);
                                dst.push_str(new_name);
                                copy_pos = name_end;
                                changed = true;
                            }
                        },
                        // LINT_NAME or LintName
                        name => {
                            let replacement = if name == old_name_upper {
                                &new_name_upper
                            } else if name == old_name_pascal {
                                &new_name_pascal
                            } else {
                                continue;
                            };
                            dst.push_str(&src[copy_pos as usize..match_start as usize]);
                            dst.push_str(replacement);
                            copy_pos = searcher.pos();
                            changed = true;
                        },
                    }
                },
                // //~ lint_name
                TokenKind::LineComment { doc_style: None } => {
                    let text = searcher.peek_text();
                    if text.starts_with("//~")
                        && let Some(text) = text.strip_suffix(old_name)
                        && !text.ends_with(|c| matches!(c, 'a'..='z' | 'A'..='Z' | '0'..='9' | '_'))
                    {
                        dst.push_str(&src[copy_pos as usize..searcher.pos() as usize + text.len()]);
                        dst.push_str(new_name);
                        copy_pos = searcher.pos() + searcher.peek_len();
                        changed = true;
                    }
                    searcher.step();
                },
                // ::lint_name
                TokenKind::Colon
                    if searcher.match_tokens(&[Token::DoubleColon, Token::CaptureIdent], &mut [&mut capture])
                        && capture == old_name =>
                {
                    dst.push_str(&src[copy_pos as usize..searcher.pos() as usize - capture.len()]);
                    dst.push_str(new_name);
                    copy_pos = searcher.pos();
                    changed = true;
                },
                _ => searcher.step(),
            }
        }

        dst.push_str(&src[copy_pos as usize..]);
        UpdateStatus::from_changed(changed)
    }
}<|MERGE_RESOLUTION|>--- conflicted
+++ resolved
@@ -1,12 +1,7 @@
 use crate::update_lints::{RenamedLint, find_lint_decls, generate_lint_files, read_deprecated_lints};
 use crate::utils::{
-<<<<<<< HEAD
-    FileUpdater, RustSearcher, Token, UpdateMode, UpdateStatus, Version, delete_dir_if_exists, delete_file_if_exists,
-    try_rename_dir, try_rename_file,
-=======
     ErrAction, FileUpdater, RustSearcher, Token, UpdateMode, UpdateStatus, Version, delete_dir_if_exists,
     delete_file_if_exists, expect_action, try_rename_dir, try_rename_file, walk_dir_no_dot_or_target,
->>>>>>> 29486786
 };
 use rustc_lexer::TokenKind;
 use std::ffi::OsString;
@@ -78,21 +73,12 @@
             );
         },
     }
-<<<<<<< HEAD
 
     // Some tests are named `lint_name_suffix` which should also be renamed,
     // but we can't do that if the renamed lint's name overlaps with another
     // lint. e.g. renaming 'foo' to 'bar' when a lint 'foo_bar' also exists.
     let change_prefixed_tests = lints.get(lint_idx + 1).is_none_or(|l| !l.name.starts_with(old_name));
 
-=======
-
-    // Some tests are named `lint_name_suffix` which should also be renamed,
-    // but we can't do that if the renamed lint's name overlaps with another
-    // lint. e.g. renaming 'foo' to 'bar' when a lint 'foo_bar' also exists.
-    let change_prefixed_tests = lints.get(lint_idx + 1).is_none_or(|l| !l.name.starts_with(old_name));
-
->>>>>>> 29486786
     let mut mod_edit = ModEdit::None;
     if uplift {
         let is_unique_mod = lints[..lint_idx].iter().any(|l| l.module == lint.module)
@@ -146,24 +132,10 @@
     }
 
     let mut update_fn = file_update_fn(old_name, new_name, mod_edit);
-<<<<<<< HEAD
-    for file in WalkDir::new(".").into_iter().filter_entry(|e| {
-        // Skip traversing some of the larger directories.
-        e.path()
-            .as_os_str()
-            .as_encoded_bytes()
-            .get(2..)
-            .is_none_or(|x| x != "target".as_bytes() && x != ".git".as_bytes())
-    }) {
-        let file = file.expect("error reading clippy directory");
-        if file.path().as_os_str().as_encoded_bytes().ends_with(b".rs") {
-            updater.update_file(file.path(), &mut update_fn);
-=======
     for e in walk_dir_no_dot_or_target() {
         let e = expect_action(e, ErrAction::Read, ".");
         if e.path().as_os_str().as_encoded_bytes().ends_with(b".rs") {
             updater.update_file(e.path(), &mut update_fn);
->>>>>>> 29486786
         }
     }
     generate_lint_files(UpdateMode::Change, &lints, &deprecated_lints, &renamed_lints);
@@ -183,7 +155,6 @@
     }
     println!("note: `cargo uibless` still needs to be run to update the test results");
 }
-<<<<<<< HEAD
 
 #[derive(Clone, Copy)]
 enum ModEdit {
@@ -192,16 +163,6 @@
     Rename,
 }
 
-=======
-
-#[derive(Clone, Copy)]
-enum ModEdit {
-    None,
-    Delete,
-    Rename,
-}
-
->>>>>>> 29486786
 fn collect_ui_test_names(lint: &str, rename_prefixed: bool, dst: &mut Vec<(OsString, bool)>) {
     for e in fs::read_dir("tests/ui").expect("error reading `tests/ui`") {
         let e = e.expect("error reading `tests/ui`");
@@ -247,7 +208,6 @@
             try_rename_file(old_buf.as_ref(), new_buf.as_ref());
         } else {
             try_rename_dir(old_buf.as_ref(), new_buf.as_ref());
-<<<<<<< HEAD
         }
         old_buf.truncate("tests/ui/".len());
         new_buf.truncate("tests/ui/".len());
@@ -295,55 +255,6 @@
     }
 }
 
-=======
-        }
-        old_buf.truncate("tests/ui/".len());
-        new_buf.truncate("tests/ui/".len());
-    }
-
-    tests.clear();
-    old_buf.truncate("tests/ui".len());
-    new_buf.truncate("tests/ui".len());
-    old_buf.push("-toml/");
-    new_buf.push("-toml/");
-    collect_ui_toml_test_names(old_name, rename_prefixed, &mut tests);
-    for (name, _) in &tests {
-        old_buf.push(name);
-        new_buf.extend([new_name.as_ref(), name.slice_encoded_bytes(old_name.len()..)]);
-        try_rename_dir(old_buf.as_ref(), new_buf.as_ref());
-        old_buf.truncate("tests/ui/".len());
-        new_buf.truncate("tests/ui/".len());
-    }
-}
-
-fn delete_test_files(lint: &str, rename_prefixed: bool) {
-    let mut tests = Vec::new();
-
-    let mut buf = OsString::from("tests/ui/");
-    collect_ui_test_names(lint, rename_prefixed, &mut tests);
-    for &(ref name, is_file) in &tests {
-        buf.push(name);
-        if is_file {
-            delete_file_if_exists(buf.as_ref());
-        } else {
-            delete_dir_if_exists(buf.as_ref());
-        }
-        buf.truncate("tests/ui/".len());
-    }
-
-    buf.truncate("tests/ui".len());
-    buf.push("-toml/");
-
-    tests.clear();
-    collect_ui_toml_test_names(lint, rename_prefixed, &mut tests);
-    for (name, _) in &tests {
-        buf.push(name);
-        delete_dir_if_exists(buf.as_ref());
-        buf.truncate("tests/ui/".len());
-    }
-}
-
->>>>>>> 29486786
 fn snake_to_pascal(s: &str) -> String {
     let mut dst = Vec::with_capacity(s.len());
     let mut iter = s.bytes();
