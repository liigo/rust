--- conflicted
+++ resolved
@@ -33,11 +33,7 @@
 
     let (lint_name, msg, instead, hint) = {
         let default_arg_is_none = if let hir::ExprKind::Path(ref qpath) = def_arg.kind {
-<<<<<<< HEAD
-            match_qpath(qpath, &paths::OPTION_NONE)
-=======
             is_lang_ctor(cx, qpath, OptionNone)
->>>>>>> 1f7aef33
         } else {
             return;
         };
@@ -48,11 +44,7 @@
         }
 
         let f_arg_is_some = if let hir::ExprKind::Path(ref qpath) = map_arg.kind {
-<<<<<<< HEAD
-            match_qpath(qpath, &paths::OPTION_SOME)
-=======
             is_lang_ctor(cx, qpath, OptionSome)
->>>>>>> 1f7aef33
         } else {
             false
         };
