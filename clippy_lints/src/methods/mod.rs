mod bind_instead_of_map;
mod bytes_nth;
mod chars_cmp;
mod chars_cmp_with_unwrap;
mod chars_last_cmp;
mod chars_last_cmp_with_unwrap;
mod chars_next_cmp;
mod chars_next_cmp_with_unwrap;
mod clone_on_copy;
mod clone_on_ref_ptr;
mod cloned_instead_of_copied;
mod err_expect;
mod expect_fun_call;
mod expect_used;
mod extend_with_drain;
mod filetype_is_file;
mod filter_map;
mod filter_map_identity;
mod filter_map_next;
mod filter_next;
mod flat_map_identity;
mod flat_map_option;
mod from_iter_instead_of_collect;
mod get_last_with_len;
mod get_unwrap;
mod implicit_clone;
mod inefficient_to_string;
mod inspect_for_each;
mod into_iter_on_ref;
mod is_digit_ascii_radix;
mod iter_cloned_collect;
mod iter_count;
mod iter_next_slice;
mod iter_nth;
mod iter_nth_zero;
mod iter_overeager_cloned;
mod iter_skip_next;
mod iter_with_drain;
mod iterator_step_by_zero;
mod manual_saturating_arithmetic;
mod manual_str_repeat;
mod map_collect_result_unit;
mod map_flatten;
mod map_identity;
mod map_unwrap_or;
mod needless_option_as_deref;
mod needless_option_take;
mod no_effect_replace;
mod ok_expect;
mod option_as_ref_deref;
mod option_map_or_none;
mod option_map_unwrap_or;
mod or_fun_call;
mod or_then_unwrap;
mod search_is_some;
mod single_char_add_str;
mod single_char_insert_string;
mod single_char_pattern;
mod single_char_push_string;
mod skip_while_next;
mod str_splitn;
mod string_extend_chars;
mod suspicious_map;
mod suspicious_splitn;
mod uninit_assumed_init;
mod unnecessary_filter_map;
mod unnecessary_fold;
mod unnecessary_iter_cloned;
mod unnecessary_join;
mod unnecessary_lazy_eval;
mod unnecessary_to_owned;
mod unwrap_or_else_default;
mod unwrap_used;
mod useless_asref;
mod utils;
mod wrong_self_convention;
mod zst_offset;

use bind_instead_of_map::BindInsteadOfMap;
use clippy_utils::consts::{constant, Constant};
use clippy_utils::diagnostics::{span_lint, span_lint_and_help};
use clippy_utils::ty::{contains_adt_constructor, contains_ty, implements_trait, is_copy, is_type_diagnostic_item};
use clippy_utils::{contains_return, get_trait_def_id, iter_input_pats, meets_msrv, msrvs, paths, return_ty};
use if_chain::if_chain;
use rustc_hir as hir;
use rustc_hir::def::Res;
use rustc_hir::{Expr, ExprKind, PrimTy, QPath, TraitItem, TraitItemKind};
use rustc_lint::{LateContext, LateLintPass, LintContext};
use rustc_middle::lint::in_external_macro;
use rustc_middle::ty::{self, TraitRef, Ty};
use rustc_semver::RustcVersion;
use rustc_session::{declare_tool_lint, impl_lint_pass};
use rustc_span::{sym, Span};
use rustc_typeck::hir_ty_to_ty;

declare_clippy_lint! {
    /// ### What it does
    /// Checks for usages of `cloned()` on an `Iterator` or `Option` where
    /// `copied()` could be used instead.
    ///
    /// ### Why is this bad?
    /// `copied()` is better because it guarantees that the type being cloned
    /// implements `Copy`.
    ///
    /// ### Example
    /// ```rust
    /// [1, 2, 3].iter().cloned();
    /// ```
    /// Use instead:
    /// ```rust
    /// [1, 2, 3].iter().copied();
    /// ```
    #[clippy::version = "1.53.0"]
    pub CLONED_INSTEAD_OF_COPIED,
    pedantic,
    "used `cloned` where `copied` could be used instead"
}

declare_clippy_lint! {
    /// ### What it does
    /// Checks for usage of `_.cloned().<func>()` where call to `.cloned()` can be postponed.
    ///
    /// ### Why is this bad?
    /// It's often inefficient to clone all elements of an iterator, when eventually, only some
    /// of them will be consumed.
    ///
    /// ### Known Problems
    /// This `lint` removes the side of effect of cloning items in the iterator.
    /// A code that relies on that side-effect could fail.
    ///
    /// ### Examples
    /// ```rust
    /// # let vec = vec!["string".to_string()];
    /// vec.iter().cloned().take(10);
    /// vec.iter().cloned().last();
    /// ```
    ///
    /// Use instead:
    /// ```rust
    /// # let vec = vec!["string".to_string()];
    /// vec.iter().take(10).cloned();
    /// vec.iter().last().cloned();
    /// ```
    #[clippy::version = "1.60.0"]
    pub ITER_OVEREAGER_CLONED,
    perf,
    "using `cloned()` early with `Iterator::iter()` can lead to some performance inefficiencies"
}

declare_clippy_lint! {
    /// ### What it does
    /// Checks for usages of `Iterator::flat_map()` where `filter_map()` could be
    /// used instead.
    ///
    /// ### Why is this bad?
    /// When applicable, `filter_map()` is more clear since it shows that
    /// `Option` is used to produce 0 or 1 items.
    ///
    /// ### Example
    /// ```rust
    /// let nums: Vec<i32> = ["1", "2", "whee!"].iter().flat_map(|x| x.parse().ok()).collect();
    /// ```
    /// Use instead:
    /// ```rust
    /// let nums: Vec<i32> = ["1", "2", "whee!"].iter().filter_map(|x| x.parse().ok()).collect();
    /// ```
    #[clippy::version = "1.53.0"]
    pub FLAT_MAP_OPTION,
    pedantic,
    "used `flat_map` where `filter_map` could be used instead"
}

declare_clippy_lint! {
    /// ### What it does
    /// Checks for `.unwrap()` calls on `Option`s and on `Result`s.
    ///
    /// ### Why is this bad?
    /// It is better to handle the `None` or `Err` case,
    /// or at least call `.expect(_)` with a more helpful message. Still, for a lot of
    /// quick-and-dirty code, `unwrap` is a good choice, which is why this lint is
    /// `Allow` by default.
    ///
    /// `result.unwrap()` will let the thread panic on `Err` values.
    /// Normally, you want to implement more sophisticated error handling,
    /// and propagate errors upwards with `?` operator.
    ///
    /// Even if you want to panic on errors, not all `Error`s implement good
    /// messages on display. Therefore, it may be beneficial to look at the places
    /// where they may get displayed. Activate this lint to do just that.
    ///
    /// ### Examples
    /// ```rust
    /// # let option = Some(1);
    /// # let result: Result<usize, ()> = Ok(1);
    /// option.unwrap();
    /// result.unwrap();
    /// ```
    ///
    /// Use instead:
    /// ```rust
    /// # let option = Some(1);
    /// # let result: Result<usize, ()> = Ok(1);
    /// option.expect("more helpful message");
    /// result.expect("more helpful message");
    /// ```
    #[clippy::version = "1.45.0"]
    pub UNWRAP_USED,
    restriction,
    "using `.unwrap()` on `Result` or `Option`, which should at least get a better message using `expect()`"
}

declare_clippy_lint! {
    /// ### What it does
    /// Checks for `.expect()` calls on `Option`s and `Result`s.
    ///
    /// ### Why is this bad?
    /// Usually it is better to handle the `None` or `Err` case.
    /// Still, for a lot of quick-and-dirty code, `expect` is a good choice, which is why
    /// this lint is `Allow` by default.
    ///
    /// `result.expect()` will let the thread panic on `Err`
    /// values. Normally, you want to implement more sophisticated error handling,
    /// and propagate errors upwards with `?` operator.
    ///
    /// ### Examples
    /// ```rust,ignore
    /// # let option = Some(1);
    /// # let result: Result<usize, ()> = Ok(1);
    /// option.expect("one");
    /// result.expect("one");
    /// ```
    ///
    /// Use instead:
    /// ```rust,ignore
    /// # let option = Some(1);
    /// # let result: Result<usize, ()> = Ok(1);
    /// option?;
    ///
    /// // or
    ///
    /// result?;
    /// ```
    #[clippy::version = "1.45.0"]
    pub EXPECT_USED,
    restriction,
    "using `.expect()` on `Result` or `Option`, which might be better handled"
}

declare_clippy_lint! {
    /// ### What it does
    /// Checks for methods that should live in a trait
    /// implementation of a `std` trait (see [llogiq's blog
    /// post](http://llogiq.github.io/2015/07/30/traits.html) for further
    /// information) instead of an inherent implementation.
    ///
    /// ### Why is this bad?
    /// Implementing the traits improve ergonomics for users of
    /// the code, often with very little cost. Also people seeing a `mul(...)`
    /// method
    /// may expect `*` to work equally, so you should have good reason to disappoint
    /// them.
    ///
    /// ### Example
    /// ```rust
    /// struct X;
    /// impl X {
    ///     fn add(&self, other: &X) -> X {
    ///         // ..
    /// # X
    ///     }
    /// }
    /// ```
    #[clippy::version = "pre 1.29.0"]
    pub SHOULD_IMPLEMENT_TRAIT,
    style,
    "defining a method that should be implementing a std trait"
}

declare_clippy_lint! {
    /// ### What it does
    /// Checks for methods with certain name prefixes and which
    /// doesn't match how self is taken. The actual rules are:
    ///
    /// |Prefix |Postfix     |`self` taken                   | `self` type  |
    /// |-------|------------|-------------------------------|--------------|
    /// |`as_`  | none       |`&self` or `&mut self`         | any          |
    /// |`from_`| none       | none                          | any          |
    /// |`into_`| none       |`self`                         | any          |
    /// |`is_`  | none       |`&mut self` or `&self` or none | any          |
    /// |`to_`  | `_mut`     |`&mut self`                    | any          |
    /// |`to_`  | not `_mut` |`self`                         | `Copy`       |
    /// |`to_`  | not `_mut` |`&self`                        | not `Copy`   |
    ///
    /// Note: Clippy doesn't trigger methods with `to_` prefix in:
    /// - Traits definition.
    /// Clippy can not tell if a type that implements a trait is `Copy` or not.
    /// - Traits implementation, when `&self` is taken.
    /// The method signature is controlled by the trait and often `&self` is required for all types that implement the trait
    /// (see e.g. the `std::string::ToString` trait).
    ///
    /// Clippy allows `Pin<&Self>` and `Pin<&mut Self>` if `&self` and `&mut self` is required.
    ///
    /// Please find more info here:
    /// https://rust-lang.github.io/api-guidelines/naming.html#ad-hoc-conversions-follow-as_-to_-into_-conventions-c-conv
    ///
    /// ### Why is this bad?
    /// Consistency breeds readability. If you follow the
    /// conventions, your users won't be surprised that they, e.g., need to supply a
    /// mutable reference to a `as_..` function.
    ///
    /// ### Example
    /// ```rust
    /// # struct X;
    /// impl X {
    ///     fn as_str(self) -> &'static str {
    ///         // ..
    /// # ""
    ///     }
    /// }
    /// ```
    #[clippy::version = "pre 1.29.0"]
    pub WRONG_SELF_CONVENTION,
    style,
    "defining a method named with an established prefix (like \"into_\") that takes `self` with the wrong convention"
}

declare_clippy_lint! {
    /// ### What it does
    /// Checks for usage of `ok().expect(..)`.
    ///
    /// ### Why is this bad?
    /// Because you usually call `expect()` on the `Result`
    /// directly to get a better error message.
    ///
    /// ### Known problems
    /// The error type needs to implement `Debug`
    ///
    /// ### Example
    /// ```rust
    /// # let x = Ok::<_, ()>(());
    /// x.ok().expect("why did I do this again?");
    /// ```
    ///
    /// Use instead:
    /// ```rust
    /// # let x = Ok::<_, ()>(());
    /// x.expect("why did I do this again?");
    /// ```
    #[clippy::version = "pre 1.29.0"]
    pub OK_EXPECT,
    style,
    "using `ok().expect()`, which gives worse error messages than calling `expect` directly on the Result"
}

declare_clippy_lint! {
    /// ### What it does
    /// Checks for `.err().expect()` calls on the `Result` type.
    ///
    /// ### Why is this bad?
    /// `.expect_err()` can be called directly to avoid the extra type conversion from `err()`.
    ///
    /// ### Example
    /// ```should_panic
    /// let x: Result<u32, &str> = Ok(10);
    /// x.err().expect("Testing err().expect()");
    /// ```
    /// Use instead:
    /// ```should_panic
    /// let x: Result<u32, &str> = Ok(10);
    /// x.expect_err("Testing expect_err");
    /// ```
    #[clippy::version = "1.61.0"]
    pub ERR_EXPECT,
    style,
    r#"using `.err().expect("")` when `.expect_err("")` can be used"#
}

declare_clippy_lint! {
    /// ### What it does
    /// Checks for usages of `_.unwrap_or_else(Default::default)` on `Option` and
    /// `Result` values.
    ///
    /// ### Why is this bad?
    /// Readability, these can be written as `_.unwrap_or_default`, which is
    /// simpler and more concise.
    ///
    /// ### Examples
    /// ```rust
    /// # let x = Some(1);
    /// x.unwrap_or_else(Default::default);
    /// x.unwrap_or_else(u32::default);
    /// ```
    ///
    /// Use instead:
    /// ```rust
    /// # let x = Some(1);
    /// x.unwrap_or_default();
    /// ```
    #[clippy::version = "1.56.0"]
    pub UNWRAP_OR_ELSE_DEFAULT,
    style,
    "using `.unwrap_or_else(Default::default)`, which is more succinctly expressed as `.unwrap_or_default()`"
}

declare_clippy_lint! {
    /// ### What it does
    /// Checks for usage of `option.map(_).unwrap_or(_)` or `option.map(_).unwrap_or_else(_)` or
    /// `result.map(_).unwrap_or_else(_)`.
    ///
    /// ### Why is this bad?
    /// Readability, these can be written more concisely (resp.) as
    /// `option.map_or(_, _)`, `option.map_or_else(_, _)` and `result.map_or_else(_, _)`.
    ///
    /// ### Known problems
    /// The order of the arguments is not in execution order
    ///
    /// ### Examples
    /// ```rust
    /// # let option = Some(1);
    /// # let result: Result<usize, ()> = Ok(1);
    /// # fn some_function(foo: ()) -> usize { 1 }
    /// option.map(|a| a + 1).unwrap_or(0);
    /// result.map(|a| a + 1).unwrap_or_else(some_function);
    /// ```
    ///
    /// Use instead:
    /// ```rust
    /// # let option = Some(1);
    /// # let result: Result<usize, ()> = Ok(1);
    /// # fn some_function(foo: ()) -> usize { 1 }
    /// option.map_or(0, |a| a + 1);
    /// result.map_or_else(some_function, |a| a + 1);
    /// ```
    #[clippy::version = "1.45.0"]
    pub MAP_UNWRAP_OR,
    pedantic,
    "using `.map(f).unwrap_or(a)` or `.map(f).unwrap_or_else(func)`, which are more succinctly expressed as `map_or(a, f)` or `map_or_else(a, f)`"
}

declare_clippy_lint! {
    /// ### What it does
    /// Checks for usage of `_.map_or(None, _)`.
    ///
    /// ### Why is this bad?
    /// Readability, this can be written more concisely as
    /// `_.and_then(_)`.
    ///
    /// ### Known problems
    /// The order of the arguments is not in execution order.
    ///
    /// ### Example
    /// ```rust
    /// # let opt = Some(1);
    /// opt.map_or(None, |a| Some(a + 1));
    /// ```
    ///
    /// Use instead:
    /// ```rust
    /// # let opt = Some(1);
    /// opt.and_then(|a| Some(a + 1));
    /// ```
    #[clippy::version = "pre 1.29.0"]
    pub OPTION_MAP_OR_NONE,
    style,
    "using `Option.map_or(None, f)`, which is more succinctly expressed as `and_then(f)`"
}

declare_clippy_lint! {
    /// ### What it does
    /// Checks for usage of `_.map_or(None, Some)`.
    ///
    /// ### Why is this bad?
    /// Readability, this can be written more concisely as
    /// `_.ok()`.
    ///
    /// ### Example
    /// ```rust
    /// # let r: Result<u32, &str> = Ok(1);
    /// assert_eq!(Some(1), r.map_or(None, Some));
    /// ```
    ///
    /// Use instead:
    /// ```rust
    /// # let r: Result<u32, &str> = Ok(1);
    /// assert_eq!(Some(1), r.ok());
    /// ```
    #[clippy::version = "1.44.0"]
    pub RESULT_MAP_OR_INTO_OPTION,
    style,
    "using `Result.map_or(None, Some)`, which is more succinctly expressed as `ok()`"
}

declare_clippy_lint! {
    /// ### What it does
    /// Checks for usage of `_.and_then(|x| Some(y))`, `_.and_then(|x| Ok(y))` or
    /// `_.or_else(|x| Err(y))`.
    ///
    /// ### Why is this bad?
    /// Readability, this can be written more concisely as
    /// `_.map(|x| y)` or `_.map_err(|x| y)`.
    ///
    /// ### Example
    /// ```rust
    /// # fn opt() -> Option<&'static str> { Some("42") }
    /// # fn res() -> Result<&'static str, &'static str> { Ok("42") }
    /// let _ = opt().and_then(|s| Some(s.len()));
    /// let _ = res().and_then(|s| if s.len() == 42 { Ok(10) } else { Ok(20) });
    /// let _ = res().or_else(|s| if s.len() == 42 { Err(10) } else { Err(20) });
    /// ```
    ///
    /// The correct use would be:
    ///
    /// ```rust
    /// # fn opt() -> Option<&'static str> { Some("42") }
    /// # fn res() -> Result<&'static str, &'static str> { Ok("42") }
    /// let _ = opt().map(|s| s.len());
    /// let _ = res().map(|s| if s.len() == 42 { 10 } else { 20 });
    /// let _ = res().map_err(|s| if s.len() == 42 { 10 } else { 20 });
    /// ```
    #[clippy::version = "1.45.0"]
    pub BIND_INSTEAD_OF_MAP,
    complexity,
    "using `Option.and_then(|x| Some(y))`, which is more succinctly expressed as `map(|x| y)`"
}

declare_clippy_lint! {
    /// ### What it does
    /// Checks for usage of `_.filter(_).next()`.
    ///
    /// ### Why is this bad?
    /// Readability, this can be written more concisely as
    /// `_.find(_)`.
    ///
    /// ### Example
    /// ```rust
    /// # let vec = vec![1];
    /// vec.iter().filter(|x| **x == 0).next();
    /// ```
    ///
    /// Use instead:
    /// ```rust
    /// # let vec = vec![1];
    /// vec.iter().find(|x| **x == 0);
    /// ```
    #[clippy::version = "pre 1.29.0"]
    pub FILTER_NEXT,
    complexity,
    "using `filter(p).next()`, which is more succinctly expressed as `.find(p)`"
}

declare_clippy_lint! {
    /// ### What it does
    /// Checks for usage of `_.skip_while(condition).next()`.
    ///
    /// ### Why is this bad?
    /// Readability, this can be written more concisely as
    /// `_.find(!condition)`.
    ///
    /// ### Example
    /// ```rust
    /// # let vec = vec![1];
    /// vec.iter().skip_while(|x| **x == 0).next();
    /// ```
    ///
    /// Use instead:
    /// ```rust
    /// # let vec = vec![1];
    /// vec.iter().find(|x| **x != 0);
    /// ```
    #[clippy::version = "1.42.0"]
    pub SKIP_WHILE_NEXT,
    complexity,
    "using `skip_while(p).next()`, which is more succinctly expressed as `.find(!p)`"
}

declare_clippy_lint! {
    /// ### What it does
    /// Checks for usage of `_.map(_).flatten(_)` on `Iterator` and `Option`
    ///
    /// ### Why is this bad?
    /// Readability, this can be written more concisely as
    /// `_.flat_map(_)` for `Iterator` or `_.and_then(_)` for `Option`
    ///
    /// ### Example
    /// ```rust
    /// let vec = vec![vec![1]];
    /// let opt = Some(5);
    ///
    /// vec.iter().map(|x| x.iter()).flatten();
    /// opt.map(|x| Some(x * 2)).flatten();
    /// ```
    ///
    /// Use instead:
    /// ```rust
    /// # let vec = vec![vec![1]];
    /// # let opt = Some(5);
    /// vec.iter().flat_map(|x| x.iter());
    /// opt.and_then(|x| Some(x * 2));
    /// ```
    #[clippy::version = "1.31.0"]
    pub MAP_FLATTEN,
    complexity,
    "using combinations of `flatten` and `map` which can usually be written as a single method call"
}

declare_clippy_lint! {
    /// ### What it does
    /// Checks for usage of `_.filter(_).map(_)` that can be written more simply
    /// as `filter_map(_)`.
    ///
    /// ### Why is this bad?
    /// Redundant code in the `filter` and `map` operations is poor style and
    /// less performant.
    ///
     /// ### Example
    /// ```rust
    /// # #![allow(unused)]
    /// (0_i32..10)
    ///     .filter(|n| n.checked_add(1).is_some())
    ///     .map(|n| n.checked_add(1).unwrap());
    /// ```
    ///
    /// Use instead:
    /// ```rust
    /// # #[allow(unused)]
    /// (0_i32..10).filter_map(|n| n.checked_add(1));
    /// ```
    #[clippy::version = "1.51.0"]
    pub MANUAL_FILTER_MAP,
    complexity,
    "using `_.filter(_).map(_)` in a way that can be written more simply as `filter_map(_)`"
}

declare_clippy_lint! {
    /// ### What it does
    /// Checks for usage of `_.find(_).map(_)` that can be written more simply
    /// as `find_map(_)`.
    ///
    /// ### Why is this bad?
    /// Redundant code in the `find` and `map` operations is poor style and
    /// less performant.
    ///
     /// ### Example
    /// ```rust
    /// (0_i32..10)
    ///     .find(|n| n.checked_add(1).is_some())
    ///     .map(|n| n.checked_add(1).unwrap());
    /// ```
    ///
    /// Use instead:
    /// ```rust
    /// (0_i32..10).find_map(|n| n.checked_add(1));
    /// ```
    #[clippy::version = "1.51.0"]
    pub MANUAL_FIND_MAP,
    complexity,
    "using `_.find(_).map(_)` in a way that can be written more simply as `find_map(_)`"
}

declare_clippy_lint! {
    /// ### What it does
    /// Checks for usage of `_.filter_map(_).next()`.
    ///
    /// ### Why is this bad?
    /// Readability, this can be written more concisely as
    /// `_.find_map(_)`.
    ///
    /// ### Example
    /// ```rust
    ///  (0..3).filter_map(|x| if x == 2 { Some(x) } else { None }).next();
    /// ```
    /// Can be written as
    ///
    /// ```rust
    ///  (0..3).find_map(|x| if x == 2 { Some(x) } else { None });
    /// ```
    #[clippy::version = "1.36.0"]
    pub FILTER_MAP_NEXT,
    pedantic,
    "using combination of `filter_map` and `next` which can usually be written as a single method call"
}

declare_clippy_lint! {
    /// ### What it does
    /// Checks for usage of `flat_map(|x| x)`.
    ///
    /// ### Why is this bad?
    /// Readability, this can be written more concisely by using `flatten`.
    ///
    /// ### Example
    /// ```rust
    /// # let iter = vec![vec![0]].into_iter();
    /// iter.flat_map(|x| x);
    /// ```
    /// Can be written as
    /// ```rust
    /// # let iter = vec![vec![0]].into_iter();
    /// iter.flatten();
    /// ```
    #[clippy::version = "1.39.0"]
    pub FLAT_MAP_IDENTITY,
    complexity,
    "call to `flat_map` where `flatten` is sufficient"
}

declare_clippy_lint! {
    /// ### What it does
    /// Checks for an iterator or string search (such as `find()`,
    /// `position()`, or `rposition()`) followed by a call to `is_some()` or `is_none()`.
    ///
    /// ### Why is this bad?
    /// Readability, this can be written more concisely as:
    /// * `_.any(_)`, or `_.contains(_)` for `is_some()`,
    /// * `!_.any(_)`, or `!_.contains(_)` for `is_none()`.
    ///
    /// ### Example
    /// ```rust
    /// # #![allow(unused)]
    /// let vec = vec![1];
    /// vec.iter().find(|x| **x == 0).is_some();
    ///
    /// "hello world".find("world").is_none();
    /// ```
    ///
    /// Use instead:
    /// ```rust
    /// let vec = vec![1];
    /// vec.iter().any(|x| *x == 0);
    ///
    /// # #[allow(unused)]
    /// !"hello world".contains("world");
    /// ```
    #[clippy::version = "pre 1.29.0"]
    pub SEARCH_IS_SOME,
    complexity,
    "using an iterator or string search followed by `is_some()` or `is_none()`, which is more succinctly expressed as a call to `any()` or `contains()` (with negation in case of `is_none()`)"
}

declare_clippy_lint! {
    /// ### What it does
    /// Checks for usage of `.chars().next()` on a `str` to check
    /// if it starts with a given char.
    ///
    /// ### Why is this bad?
    /// Readability, this can be written more concisely as
    /// `_.starts_with(_)`.
    ///
    /// ### Example
    /// ```rust
    /// let name = "foo";
    /// if name.chars().next() == Some('_') {};
    /// ```
    ///
    /// Use instead:
    /// ```rust
    /// let name = "foo";
    /// if name.starts_with('_') {};
    /// ```
    #[clippy::version = "pre 1.29.0"]
    pub CHARS_NEXT_CMP,
    style,
    "using `.chars().next()` to check if a string starts with a char"
}

declare_clippy_lint! {
    /// ### What it does
    /// Checks for calls to `.or(foo(..))`, `.unwrap_or(foo(..))`,
    /// etc., and suggests to use `or_else`, `unwrap_or_else`, etc., or
    /// `unwrap_or_default` instead.
    ///
    /// ### Why is this bad?
    /// The function will always be called and potentially
    /// allocate an object acting as the default.
    ///
    /// ### Known problems
    /// If the function has side-effects, not calling it will
    /// change the semantic of the program, but you shouldn't rely on that anyway.
    ///
    /// ### Example
    /// ```rust
    /// # let foo = Some(String::new());
    /// foo.unwrap_or(String::new());
    /// ```
    ///
    /// Use instead:
    /// ```rust
    /// # let foo = Some(String::new());
    /// foo.unwrap_or_else(String::new);
    ///
    /// // or
    ///
    /// # let foo = Some(String::new());
    /// foo.unwrap_or_default();
    /// ```
    #[clippy::version = "pre 1.29.0"]
    pub OR_FUN_CALL,
    perf,
    "using any `*or` method with a function call, which suggests `*or_else`"
}

declare_clippy_lint! {
    /// ### What it does
    /// Checks for `.or(…).unwrap()` calls to Options and Results.
    ///
    /// ### Why is this bad?
    /// You should use `.unwrap_or(…)` instead for clarity.
    ///
    /// ### Example
    /// ```rust
    /// # let fallback = "fallback";
    /// // Result
    /// # type Error = &'static str;
    /// # let result: Result<&str, Error> = Err("error");
    /// let value = result.or::<Error>(Ok(fallback)).unwrap();
    ///
    /// // Option
    /// # let option: Option<&str> = None;
    /// let value = option.or(Some(fallback)).unwrap();
    /// ```
    /// Use instead:
    /// ```rust
    /// # let fallback = "fallback";
    /// // Result
    /// # let result: Result<&str, &str> = Err("error");
    /// let value = result.unwrap_or(fallback);
    ///
    /// // Option
    /// # let option: Option<&str> = None;
    /// let value = option.unwrap_or(fallback);
    /// ```
    #[clippy::version = "1.61.0"]
    pub OR_THEN_UNWRAP,
    complexity,
    "checks for `.or(…).unwrap()` calls to Options and Results."
}

declare_clippy_lint! {
    /// ### What it does
    /// Checks for calls to `.expect(&format!(...))`, `.expect(foo(..))`,
    /// etc., and suggests to use `unwrap_or_else` instead
    ///
    /// ### Why is this bad?
    /// The function will always be called.
    ///
    /// ### Known problems
    /// If the function has side-effects, not calling it will
    /// change the semantics of the program, but you shouldn't rely on that anyway.
    ///
    /// ### Example
    /// ```rust
    /// # let foo = Some(String::new());
    /// # let err_code = "418";
    /// # let err_msg = "I'm a teapot";
    /// foo.expect(&format!("Err {}: {}", err_code, err_msg));
    ///
    /// // or
    ///
    /// # let foo = Some(String::new());
    /// foo.expect(format!("Err {}: {}", err_code, err_msg).as_str());
    /// ```
    ///
    /// Use instead:
    /// ```rust
    /// # let foo = Some(String::new());
    /// # let err_code = "418";
    /// # let err_msg = "I'm a teapot";
    /// foo.unwrap_or_else(|| panic!("Err {}: {}", err_code, err_msg));
    /// ```
    #[clippy::version = "pre 1.29.0"]
    pub EXPECT_FUN_CALL,
    perf,
    "using any `expect` method with a function call"
}

declare_clippy_lint! {
    /// ### What it does
    /// Checks for usage of `.clone()` on a `Copy` type.
    ///
    /// ### Why is this bad?
    /// The only reason `Copy` types implement `Clone` is for
    /// generics, not for using the `clone` method on a concrete type.
    ///
    /// ### Example
    /// ```rust
    /// 42u64.clone();
    /// ```
    #[clippy::version = "pre 1.29.0"]
    pub CLONE_ON_COPY,
    complexity,
    "using `clone` on a `Copy` type"
}

declare_clippy_lint! {
    /// ### What it does
    /// Checks for usage of `.clone()` on a ref-counted pointer,
    /// (`Rc`, `Arc`, `rc::Weak`, or `sync::Weak`), and suggests calling Clone via unified
    /// function syntax instead (e.g., `Rc::clone(foo)`).
    ///
    /// ### Why is this bad?
    /// Calling '.clone()' on an Rc, Arc, or Weak
    /// can obscure the fact that only the pointer is being cloned, not the underlying
    /// data.
    ///
    /// ### Example
    /// ```rust
    /// # use std::rc::Rc;
    /// let x = Rc::new(1);
    ///
    /// x.clone();
    /// ```
    ///
    /// Use instead:
    /// ```rust
    /// # use std::rc::Rc;
    /// # let x = Rc::new(1);
    /// Rc::clone(&x);
    /// ```
    #[clippy::version = "pre 1.29.0"]
    pub CLONE_ON_REF_PTR,
    restriction,
    "using 'clone' on a ref-counted pointer"
}

declare_clippy_lint! {
    /// ### What it does
    /// Checks for usage of `.clone()` on an `&&T`.
    ///
    /// ### Why is this bad?
    /// Cloning an `&&T` copies the inner `&T`, instead of
    /// cloning the underlying `T`.
    ///
    /// ### Example
    /// ```rust
    /// fn main() {
    ///     let x = vec![1];
    ///     let y = &&x;
    ///     let z = y.clone();
    ///     println!("{:p} {:p}", *y, z); // prints out the same pointer
    /// }
    /// ```
    #[clippy::version = "pre 1.29.0"]
    pub CLONE_DOUBLE_REF,
    correctness,
    "using `clone` on `&&T`"
}

declare_clippy_lint! {
    /// ### What it does
    /// Checks for usage of `.to_string()` on an `&&T` where
    /// `T` implements `ToString` directly (like `&&str` or `&&String`).
    ///
    /// ### Why is this bad?
    /// This bypasses the specialized implementation of
    /// `ToString` and instead goes through the more expensive string formatting
    /// facilities.
    ///
    /// ### Example
    /// ```rust
    /// // Generic implementation for `T: Display` is used (slow)
    /// ["foo", "bar"].iter().map(|s| s.to_string());
    ///
    /// // OK, the specialized impl is used
    /// ["foo", "bar"].iter().map(|&s| s.to_string());
    /// ```
    #[clippy::version = "1.40.0"]
    pub INEFFICIENT_TO_STRING,
    pedantic,
    "using `to_string` on `&&T` where `T: ToString`"
}

declare_clippy_lint! {
    /// ### What it does
    /// Checks for `new` not returning a type that contains `Self`.
    ///
    /// ### Why is this bad?
    /// As a convention, `new` methods are used to make a new
    /// instance of a type.
    ///
    /// ### Example
    /// In an impl block:
    /// ```rust
    /// # struct Foo;
    /// # struct NotAFoo;
    /// impl Foo {
    ///     fn new() -> NotAFoo {
    /// # NotAFoo
    ///     }
    /// }
    /// ```
    ///
    /// ```rust
    /// # struct Foo;
    /// struct Bar(Foo);
    /// impl Foo {
    ///     // Bad. The type name must contain `Self`
    ///     fn new() -> Bar {
    /// # Bar(Foo)
    ///     }
    /// }
    /// ```
    ///
    /// ```rust
    /// # struct Foo;
    /// # struct FooError;
    /// impl Foo {
    ///     // Good. Return type contains `Self`
    ///     fn new() -> Result<Foo, FooError> {
    /// # Ok(Foo)
    ///     }
    /// }
    /// ```
    ///
    /// Or in a trait definition:
    /// ```rust
    /// pub trait Trait {
    ///     // Bad. The type name must contain `Self`
    ///     fn new();
    /// }
    /// ```
    ///
    /// ```rust
    /// pub trait Trait {
    ///     // Good. Return type contains `Self`
    ///     fn new() -> Self;
    /// }
    /// ```
    #[clippy::version = "pre 1.29.0"]
    pub NEW_RET_NO_SELF,
    style,
    "not returning type containing `Self` in a `new` method"
}

declare_clippy_lint! {
    /// ### What it does
    /// Checks for string methods that receive a single-character
    /// `str` as an argument, e.g., `_.split("x")`.
    ///
    /// ### Why is this bad?
    /// Performing these methods using a `char` is faster than
    /// using a `str`.
    ///
    /// ### Known problems
    /// Does not catch multi-byte unicode characters.
    ///
    /// ### Example
    /// ```rust,ignore
    /// _.split("x");
    /// ```
    ///
    /// Use instead:
    /// ```rust,ignore
    /// _.split('x');
    /// ```
    #[clippy::version = "pre 1.29.0"]
    pub SINGLE_CHAR_PATTERN,
    perf,
    "using a single-character str where a char could be used, e.g., `_.split(\"x\")`"
}

declare_clippy_lint! {
    /// ### What it does
    /// Checks for calling `.step_by(0)` on iterators which panics.
    ///
    /// ### Why is this bad?
    /// This very much looks like an oversight. Use `panic!()` instead if you
    /// actually intend to panic.
    ///
    /// ### Example
    /// ```rust,should_panic
    /// for x in (0..100).step_by(0) {
    ///     //..
    /// }
    /// ```
    #[clippy::version = "pre 1.29.0"]
    pub ITERATOR_STEP_BY_ZERO,
    correctness,
    "using `Iterator::step_by(0)`, which will panic at runtime"
}

declare_clippy_lint! {
    /// ### What it does
    /// Checks for indirect collection of populated `Option`
    ///
    /// ### Why is this bad?
    /// `Option` is like a collection of 0-1 things, so `flatten`
    /// automatically does this without suspicious-looking `unwrap` calls.
    ///
    /// ### Example
    /// ```rust
    /// let _ = std::iter::empty::<Option<i32>>().filter(Option::is_some).map(Option::unwrap);
    /// ```
    /// Use instead:
    /// ```rust
    /// let _ = std::iter::empty::<Option<i32>>().flatten();
    /// ```
    #[clippy::version = "1.53.0"]
    pub OPTION_FILTER_MAP,
    complexity,
    "filtering `Option` for `Some` then force-unwrapping, which can be one type-safe operation"
}

declare_clippy_lint! {
    /// ### What it does
    /// Checks for the use of `iter.nth(0)`.
    ///
    /// ### Why is this bad?
    /// `iter.next()` is equivalent to
    /// `iter.nth(0)`, as they both consume the next element,
    ///  but is more readable.
    ///
    /// ### Example
    /// ```rust
    /// # use std::collections::HashSet;
    /// # let mut s = HashSet::new();
    /// # s.insert(1);
    /// let x = s.iter().nth(0);
    /// ```
    ///
    /// Use instead:
    /// ```rust
    /// # use std::collections::HashSet;
    /// # let mut s = HashSet::new();
    /// # s.insert(1);
    /// let x = s.iter().next();
    /// ```
    #[clippy::version = "1.42.0"]
    pub ITER_NTH_ZERO,
    style,
    "replace `iter.nth(0)` with `iter.next()`"
}

declare_clippy_lint! {
    /// ### What it does
    /// Checks for use of `.iter().nth()` (and the related
    /// `.iter_mut().nth()`) on standard library types with *O*(1) element access.
    ///
    /// ### Why is this bad?
    /// `.get()` and `.get_mut()` are more efficient and more
    /// readable.
    ///
    /// ### Example
    /// ```rust
    /// let some_vec = vec![0, 1, 2, 3];
    /// let bad_vec = some_vec.iter().nth(3);
    /// let bad_slice = &some_vec[..].iter().nth(3);
    /// ```
    /// The correct use would be:
    /// ```rust
    /// let some_vec = vec![0, 1, 2, 3];
    /// let bad_vec = some_vec.get(3);
    /// let bad_slice = &some_vec[..].get(3);
    /// ```
    #[clippy::version = "pre 1.29.0"]
    pub ITER_NTH,
    perf,
    "using `.iter().nth()` on a standard library type with O(1) element access"
}

declare_clippy_lint! {
    /// ### What it does
    /// Checks for use of `.skip(x).next()` on iterators.
    ///
    /// ### Why is this bad?
    /// `.nth(x)` is cleaner
    ///
    /// ### Example
    /// ```rust
    /// let some_vec = vec![0, 1, 2, 3];
    /// let bad_vec = some_vec.iter().skip(3).next();
    /// let bad_slice = &some_vec[..].iter().skip(3).next();
    /// ```
    /// The correct use would be:
    /// ```rust
    /// let some_vec = vec![0, 1, 2, 3];
    /// let bad_vec = some_vec.iter().nth(3);
    /// let bad_slice = &some_vec[..].iter().nth(3);
    /// ```
    #[clippy::version = "pre 1.29.0"]
    pub ITER_SKIP_NEXT,
    style,
    "using `.skip(x).next()` on an iterator"
}

declare_clippy_lint! {
    /// ### What it does
    /// Checks for use of `.drain(..)` on `Vec` and `VecDeque` for iteration.
    ///
    /// ### Why is this bad?
    /// `.into_iter()` is simpler with better performance.
    ///
    /// ### Example
    /// ```rust
    /// # use std::collections::HashSet;
    /// let mut foo = vec![0, 1, 2, 3];
    /// let bar: HashSet<usize> = foo.drain(..).collect();
    /// ```
    /// Use instead:
    /// ```rust
    /// # use std::collections::HashSet;
    /// let foo = vec![0, 1, 2, 3];
    /// let bar: HashSet<usize> = foo.into_iter().collect();
    /// ```
    #[clippy::version = "1.61.0"]
    pub ITER_WITH_DRAIN,
    nursery,
    "replace `.drain(..)` with `.into_iter()`"
}

declare_clippy_lint! {
    /// ### What it does
    /// Checks for using `x.get(x.len() - 1)` instead of
    /// `x.last()`.
    ///
    /// ### Why is this bad?
    /// Using `x.last()` is easier to read and has the same
    /// result.
    ///
    /// Note that using `x[x.len() - 1]` is semantically different from
    /// `x.last()`.  Indexing into the array will panic on out-of-bounds
    /// accesses, while `x.get()` and `x.last()` will return `None`.
    ///
    /// There is another lint (get_unwrap) that covers the case of using
    /// `x.get(index).unwrap()` instead of `x[index]`.
    ///
    /// ### Example
    /// ```rust
<<<<<<< HEAD
    /// // Bad
    /// let x = vec![2, 3, 5];
    /// let last_element = x.get(x.len() - 1);
    ///
    /// // Good
=======
    /// let x = vec![2, 3, 5];
    /// let last_element = x.get(x.len() - 1);
    /// ```
    ///
    /// Use instead:
    /// ```rust
>>>>>>> 71f2de96
    /// let x = vec![2, 3, 5];
    /// let last_element = x.last();
    /// ```
    #[clippy::version = "1.37.0"]
    pub GET_LAST_WITH_LEN,
    complexity,
    "Using `x.get(x.len() - 1)` when `x.last()` is correct and simpler"
}

declare_clippy_lint! {
    /// ### What it does
    /// Checks for use of `.get().unwrap()` (or
    /// `.get_mut().unwrap`) on a standard library type which implements `Index`
    ///
    /// ### Why is this bad?
    /// Using the Index trait (`[]`) is more clear and more
    /// concise.
    ///
    /// ### Known problems
    /// Not a replacement for error handling: Using either
    /// `.unwrap()` or the Index trait (`[]`) carries the risk of causing a `panic`
    /// if the value being accessed is `None`. If the use of `.get().unwrap()` is a
    /// temporary placeholder for dealing with the `Option` type, then this does
    /// not mitigate the need for error handling. If there is a chance that `.get()`
    /// will be `None` in your program, then it is advisable that the `None` case
    /// is handled in a future refactor instead of using `.unwrap()` or the Index
    /// trait.
    ///
    /// ### Example
    /// ```rust
    /// let mut some_vec = vec![0, 1, 2, 3];
    /// let last = some_vec.get(3).unwrap();
    /// *some_vec.get_mut(0).unwrap() = 1;
    /// ```
    /// The correct use would be:
    /// ```rust
    /// let mut some_vec = vec![0, 1, 2, 3];
    /// let last = some_vec[3];
    /// some_vec[0] = 1;
    /// ```
    #[clippy::version = "pre 1.29.0"]
    pub GET_UNWRAP,
    restriction,
    "using `.get().unwrap()` or `.get_mut().unwrap()` when using `[]` would work instead"
}

declare_clippy_lint! {
    /// ### What it does
    /// Checks for occurrences where one vector gets extended instead of append
    ///
    /// ### Why is this bad?
    /// Using `append` instead of `extend` is more concise and faster
    ///
    /// ### Example
    /// ```rust
    /// let mut a = vec![1, 2, 3];
    /// let mut b = vec![4, 5, 6];
    ///
    /// a.extend(b.drain(..));
    /// ```
    ///
    /// Use instead:
    /// ```rust
    /// let mut a = vec![1, 2, 3];
    /// let mut b = vec![4, 5, 6];
    ///
    /// a.append(&mut b);
    /// ```
    #[clippy::version = "1.55.0"]
    pub EXTEND_WITH_DRAIN,
    perf,
    "using vec.append(&mut vec) to move the full range of a vector to another"
}

declare_clippy_lint! {
    /// ### What it does
    /// Checks for the use of `.extend(s.chars())` where s is a
    /// `&str` or `String`.
    ///
    /// ### Why is this bad?
    /// `.push_str(s)` is clearer
    ///
    /// ### Example
    /// ```rust
    /// let abc = "abc";
    /// let def = String::from("def");
    /// let mut s = String::new();
    /// s.extend(abc.chars());
    /// s.extend(def.chars());
    /// ```
    /// The correct use would be:
    /// ```rust
    /// let abc = "abc";
    /// let def = String::from("def");
    /// let mut s = String::new();
    /// s.push_str(abc);
    /// s.push_str(&def);
    /// ```
    #[clippy::version = "pre 1.29.0"]
    pub STRING_EXTEND_CHARS,
    style,
    "using `x.extend(s.chars())` where s is a `&str` or `String`"
}

declare_clippy_lint! {
    /// ### What it does
    /// Checks for the use of `.cloned().collect()` on slice to
    /// create a `Vec`.
    ///
    /// ### Why is this bad?
    /// `.to_vec()` is clearer
    ///
    /// ### Example
    /// ```rust
    /// let s = [1, 2, 3, 4, 5];
    /// let s2: Vec<isize> = s[..].iter().cloned().collect();
    /// ```
    /// The better use would be:
    /// ```rust
    /// let s = [1, 2, 3, 4, 5];
    /// let s2: Vec<isize> = s.to_vec();
    /// ```
    #[clippy::version = "pre 1.29.0"]
    pub ITER_CLONED_COLLECT,
    style,
    "using `.cloned().collect()` on slice to create a `Vec`"
}

declare_clippy_lint! {
    /// ### What it does
    /// Checks for usage of `_.chars().last()` or
    /// `_.chars().next_back()` on a `str` to check if it ends with a given char.
    ///
    /// ### Why is this bad?
    /// Readability, this can be written more concisely as
    /// `_.ends_with(_)`.
    ///
    /// ### Example
    /// ```rust
    /// # let name = "_";
    /// name.chars().last() == Some('_') || name.chars().next_back() == Some('-');
    /// ```
    ///
    /// Use instead:
    /// ```rust
    /// # let name = "_";
    /// name.ends_with('_') || name.ends_with('-');
    /// ```
    #[clippy::version = "pre 1.29.0"]
    pub CHARS_LAST_CMP,
    style,
    "using `.chars().last()` or `.chars().next_back()` to check if a string ends with a char"
}

declare_clippy_lint! {
    /// ### What it does
    /// Checks for usage of `.as_ref()` or `.as_mut()` where the
    /// types before and after the call are the same.
    ///
    /// ### Why is this bad?
    /// The call is unnecessary.
    ///
    /// ### Example
    /// ```rust
    /// # fn do_stuff(x: &[i32]) {}
    /// let x: &[i32] = &[1, 2, 3, 4, 5];
    /// do_stuff(x.as_ref());
    /// ```
    /// The correct use would be:
    /// ```rust
    /// # fn do_stuff(x: &[i32]) {}
    /// let x: &[i32] = &[1, 2, 3, 4, 5];
    /// do_stuff(x);
    /// ```
    #[clippy::version = "pre 1.29.0"]
    pub USELESS_ASREF,
    complexity,
    "using `as_ref` where the types before and after the call are the same"
}

declare_clippy_lint! {
    /// ### What it does
    /// Checks for using `fold` when a more succinct alternative exists.
    /// Specifically, this checks for `fold`s which could be replaced by `any`, `all`,
    /// `sum` or `product`.
    ///
    /// ### Why is this bad?
    /// Readability.
    ///
    /// ### Example
    /// ```rust
    /// # #[allow(unused)]
    /// (0..3).fold(false, |acc, x| acc || x > 2);
    /// ```
    ///
    /// Use instead:
    /// ```rust
    /// (0..3).any(|x| x > 2);
    /// ```
    #[clippy::version = "pre 1.29.0"]
    pub UNNECESSARY_FOLD,
    style,
    "using `fold` when a more succinct alternative exists"
}

declare_clippy_lint! {
    /// ### What it does
    /// Checks for `filter_map` calls that could be replaced by `filter` or `map`.
    /// More specifically it checks if the closure provided is only performing one of the
    /// filter or map operations and suggests the appropriate option.
    ///
    /// ### Why is this bad?
    /// Complexity. The intent is also clearer if only a single
    /// operation is being performed.
    ///
    /// ### Example
    /// ```rust
    /// let _ = (0..3).filter_map(|x| if x > 2 { Some(x) } else { None });
    ///
    /// // As there is no transformation of the argument this could be written as:
    /// let _ = (0..3).filter(|&x| x > 2);
    /// ```
    ///
    /// ```rust
    /// let _ = (0..4).filter_map(|x| Some(x + 1));
    ///
    /// // As there is no conditional check on the argument this could be written as:
    /// let _ = (0..4).map(|x| x + 1);
    /// ```
    #[clippy::version = "1.31.0"]
    pub UNNECESSARY_FILTER_MAP,
    complexity,
    "using `filter_map` when a more succinct alternative exists"
}

declare_clippy_lint! {
    /// ### What it does
    /// Checks for `find_map` calls that could be replaced by `find` or `map`. More
    /// specifically it checks if the closure provided is only performing one of the
    /// find or map operations and suggests the appropriate option.
    ///
    /// ### Why is this bad?
    /// Complexity. The intent is also clearer if only a single
    /// operation is being performed.
    ///
    /// ### Example
    /// ```rust
    /// let _ = (0..3).find_map(|x| if x > 2 { Some(x) } else { None });
    ///
    /// // As there is no transformation of the argument this could be written as:
    /// let _ = (0..3).find(|&x| x > 2);
    /// ```
    ///
    /// ```rust
    /// let _ = (0..4).find_map(|x| Some(x + 1));
    ///
    /// // As there is no conditional check on the argument this could be written as:
    /// let _ = (0..4).map(|x| x + 1).next();
    /// ```
    #[clippy::version = "1.61.0"]
    pub UNNECESSARY_FIND_MAP,
    complexity,
    "using `find_map` when a more succinct alternative exists"
}

declare_clippy_lint! {
    /// ### What it does
    /// Checks for `into_iter` calls on references which should be replaced by `iter`
    /// or `iter_mut`.
    ///
    /// ### Why is this bad?
    /// Readability. Calling `into_iter` on a reference will not move out its
    /// content into the resulting iterator, which is confusing. It is better just call `iter` or
    /// `iter_mut` directly.
    ///
    /// ### Example
    /// ```rust
    /// # let vec = vec![3, 4, 5];
    /// (&vec).into_iter();
    /// ```
    ///
    /// Use instead:
    /// ```rust
    /// # let vec = vec![3, 4, 5];
    /// (&vec).iter();
    /// ```
    #[clippy::version = "1.32.0"]
    pub INTO_ITER_ON_REF,
    style,
    "using `.into_iter()` on a reference"
}

declare_clippy_lint! {
    /// ### What it does
    /// Checks for calls to `map` followed by a `count`.
    ///
    /// ### Why is this bad?
    /// It looks suspicious. Maybe `map` was confused with `filter`.
    /// If the `map` call is intentional, this should be rewritten
    /// using `inspect`. Or, if you intend to drive the iterator to
    /// completion, you can just use `for_each` instead.
    ///
    /// ### Example
    /// ```rust
    /// let _ = (0..3).map(|x| x + 2).count();
    /// ```
    #[clippy::version = "1.39.0"]
    pub SUSPICIOUS_MAP,
    suspicious,
    "suspicious usage of map"
}

declare_clippy_lint! {
    /// ### What it does
    /// Checks for `MaybeUninit::uninit().assume_init()`.
    ///
    /// ### Why is this bad?
    /// For most types, this is undefined behavior.
    ///
    /// ### Known problems
    /// For now, we accept empty tuples and tuples / arrays
    /// of `MaybeUninit`. There may be other types that allow uninitialized
    /// data, but those are not yet rigorously defined.
    ///
    /// ### Example
    /// ```rust
    /// // Beware the UB
    /// use std::mem::MaybeUninit;
    ///
    /// let _: usize = unsafe { MaybeUninit::uninit().assume_init() };
    /// ```
    ///
    /// Note that the following is OK:
    ///
    /// ```rust
    /// use std::mem::MaybeUninit;
    ///
    /// let _: [MaybeUninit<bool>; 5] = unsafe {
    ///     MaybeUninit::uninit().assume_init()
    /// };
    /// ```
    #[clippy::version = "1.39.0"]
    pub UNINIT_ASSUMED_INIT,
    correctness,
    "`MaybeUninit::uninit().assume_init()`"
}

declare_clippy_lint! {
    /// ### What it does
    /// Checks for `.checked_add/sub(x).unwrap_or(MAX/MIN)`.
    ///
    /// ### Why is this bad?
    /// These can be written simply with `saturating_add/sub` methods.
    ///
    /// ### Example
    /// ```rust
    /// # let y: u32 = 0;
    /// # let x: u32 = 100;
    /// let add = x.checked_add(y).unwrap_or(u32::MAX);
    /// let sub = x.checked_sub(y).unwrap_or(u32::MIN);
    /// ```
    ///
    /// can be written using dedicated methods for saturating addition/subtraction as:
    ///
    /// ```rust
    /// # let y: u32 = 0;
    /// # let x: u32 = 100;
    /// let add = x.saturating_add(y);
    /// let sub = x.saturating_sub(y);
    /// ```
    #[clippy::version = "1.39.0"]
    pub MANUAL_SATURATING_ARITHMETIC,
    style,
    "`.checked_add/sub(x).unwrap_or(MAX/MIN)`"
}

declare_clippy_lint! {
    /// ### What it does
    /// Checks for `offset(_)`, `wrapping_`{`add`, `sub`}, etc. on raw pointers to
    /// zero-sized types
    ///
    /// ### Why is this bad?
    /// This is a no-op, and likely unintended
    ///
    /// ### Example
    /// ```rust
    /// unsafe { (&() as *const ()).offset(1) };
    /// ```
    #[clippy::version = "1.41.0"]
    pub ZST_OFFSET,
    correctness,
    "Check for offset calculations on raw pointers to zero-sized types"
}

declare_clippy_lint! {
    /// ### What it does
    /// Checks for `FileType::is_file()`.
    ///
    /// ### Why is this bad?
    /// When people testing a file type with `FileType::is_file`
    /// they are testing whether a path is something they can get bytes from. But
    /// `is_file` doesn't cover special file types in unix-like systems, and doesn't cover
    /// symlink in windows. Using `!FileType::is_dir()` is a better way to that intention.
    ///
    /// ### Example
    /// ```rust
    /// # || {
    /// let metadata = std::fs::metadata("foo.txt")?;
    /// let filetype = metadata.file_type();
    ///
    /// if filetype.is_file() {
    ///     // read file
    /// }
    /// # Ok::<_, std::io::Error>(())
    /// # };
    /// ```
    ///
    /// should be written as:
    ///
    /// ```rust
    /// # || {
    /// let metadata = std::fs::metadata("foo.txt")?;
    /// let filetype = metadata.file_type();
    ///
    /// if !filetype.is_dir() {
    ///     // read file
    /// }
    /// # Ok::<_, std::io::Error>(())
    /// # };
    /// ```
    #[clippy::version = "1.42.0"]
    pub FILETYPE_IS_FILE,
    restriction,
    "`FileType::is_file` is not recommended to test for readable file type"
}

declare_clippy_lint! {
    /// ### What it does
    /// Checks for usage of `_.as_ref().map(Deref::deref)` or it's aliases (such as String::as_str).
    ///
    /// ### Why is this bad?
    /// Readability, this can be written more concisely as
    /// `_.as_deref()`.
    ///
    /// ### Example
    /// ```rust
    /// # let opt = Some("".to_string());
    /// opt.as_ref().map(String::as_str)
    /// # ;
    /// ```
    /// Can be written as
    /// ```rust
    /// # let opt = Some("".to_string());
    /// opt.as_deref()
    /// # ;
    /// ```
    #[clippy::version = "1.42.0"]
    pub OPTION_AS_REF_DEREF,
    complexity,
    "using `as_ref().map(Deref::deref)`, which is more succinctly expressed as `as_deref()`"
}

declare_clippy_lint! {
    /// ### What it does
    /// Checks for usage of `iter().next()` on a Slice or an Array
    ///
    /// ### Why is this bad?
    /// These can be shortened into `.get()`
    ///
    /// ### Example
    /// ```rust
    /// # let a = [1, 2, 3];
    /// # let b = vec![1, 2, 3];
    /// a[2..].iter().next();
    /// b.iter().next();
    /// ```
    /// should be written as:
    /// ```rust
    /// # let a = [1, 2, 3];
    /// # let b = vec![1, 2, 3];
    /// a.get(2);
    /// b.get(0);
    /// ```
    #[clippy::version = "1.46.0"]
    pub ITER_NEXT_SLICE,
    style,
    "using `.iter().next()` on a sliced array, which can be shortened to just `.get()`"
}

declare_clippy_lint! {
    /// ### What it does
    /// Warns when using `push_str`/`insert_str` with a single-character string literal
    /// where `push`/`insert` with a `char` would work fine.
    ///
    /// ### Why is this bad?
    /// It's less clear that we are pushing a single character.
    ///
    /// ### Example
    /// ```rust
    /// # let mut string = String::new();
    /// string.insert_str(0, "R");
    /// string.push_str("R");
    /// ```
    ///
    /// Use instead:
    /// ```rust
    /// # let mut string = String::new();
    /// string.insert(0, 'R');
    /// string.push('R');
    /// ```
    #[clippy::version = "1.49.0"]
    pub SINGLE_CHAR_ADD_STR,
    style,
    "`push_str()` or `insert_str()` used with a single-character string literal as parameter"
}

declare_clippy_lint! {
    /// ### What it does
    /// As the counterpart to `or_fun_call`, this lint looks for unnecessary
    /// lazily evaluated closures on `Option` and `Result`.
    ///
    /// This lint suggests changing the following functions, when eager evaluation results in
    /// simpler code:
    ///  - `unwrap_or_else` to `unwrap_or`
    ///  - `and_then` to `and`
    ///  - `or_else` to `or`
    ///  - `get_or_insert_with` to `get_or_insert`
    ///  - `ok_or_else` to `ok_or`
    ///
    /// ### Why is this bad?
    /// Using eager evaluation is shorter and simpler in some cases.
    ///
    /// ### Known problems
    /// It is possible, but not recommended for `Deref` and `Index` to have
    /// side effects. Eagerly evaluating them can change the semantics of the program.
    ///
    /// ### Example
    /// ```rust
    /// // example code where clippy issues a warning
    /// let opt: Option<u32> = None;
    ///
    /// opt.unwrap_or_else(|| 42);
    /// ```
    /// Use instead:
    /// ```rust
    /// let opt: Option<u32> = None;
    ///
    /// opt.unwrap_or(42);
    /// ```
    #[clippy::version = "1.48.0"]
    pub UNNECESSARY_LAZY_EVALUATIONS,
    style,
    "using unnecessary lazy evaluation, which can be replaced with simpler eager evaluation"
}

declare_clippy_lint! {
    /// ### What it does
    /// Checks for usage of `_.map(_).collect::<Result<(), _>()`.
    ///
    /// ### Why is this bad?
    /// Using `try_for_each` instead is more readable and idiomatic.
    ///
    /// ### Example
    /// ```rust
    /// (0..3).map(|t| Err(t)).collect::<Result<(), _>>();
    /// ```
    /// Use instead:
    /// ```rust
    /// (0..3).try_for_each(|t| Err(t));
    /// ```
    #[clippy::version = "1.49.0"]
    pub MAP_COLLECT_RESULT_UNIT,
    style,
    "using `.map(_).collect::<Result<(),_>()`, which can be replaced with `try_for_each`"
}

declare_clippy_lint! {
    /// ### What it does
    /// Checks for `from_iter()` function calls on types that implement the `FromIterator`
    /// trait.
    ///
    /// ### Why is this bad?
    /// It is recommended style to use collect. See
    /// [FromIterator documentation](https://doc.rust-lang.org/std/iter/trait.FromIterator.html)
    ///
    /// ### Example
    /// ```rust
    /// let five_fives = std::iter::repeat(5).take(5);
    ///
    /// let v = Vec::from_iter(five_fives);
    ///
    /// assert_eq!(v, vec![5, 5, 5, 5, 5]);
    /// ```
    /// Use instead:
    /// ```rust
    /// let five_fives = std::iter::repeat(5).take(5);
    ///
    /// let v: Vec<i32> = five_fives.collect();
    ///
    /// assert_eq!(v, vec![5, 5, 5, 5, 5]);
    /// ```
    #[clippy::version = "1.49.0"]
    pub FROM_ITER_INSTEAD_OF_COLLECT,
    pedantic,
    "use `.collect()` instead of `::from_iter()`"
}

declare_clippy_lint! {
    /// ### What it does
    /// Checks for usage of `inspect().for_each()`.
    ///
    /// ### Why is this bad?
    /// It is the same as performing the computation
    /// inside `inspect` at the beginning of the closure in `for_each`.
    ///
    /// ### Example
    /// ```rust
    /// [1,2,3,4,5].iter()
    /// .inspect(|&x| println!("inspect the number: {}", x))
    /// .for_each(|&x| {
    ///     assert!(x >= 0);
    /// });
    /// ```
    /// Can be written as
    /// ```rust
    /// [1,2,3,4,5].iter()
    /// .for_each(|&x| {
    ///     println!("inspect the number: {}", x);
    ///     assert!(x >= 0);
    /// });
    /// ```
    #[clippy::version = "1.51.0"]
    pub INSPECT_FOR_EACH,
    complexity,
    "using `.inspect().for_each()`, which can be replaced with `.for_each()`"
}

declare_clippy_lint! {
    /// ### What it does
    /// Checks for usage of `filter_map(|x| x)`.
    ///
    /// ### Why is this bad?
    /// Readability, this can be written more concisely by using `flatten`.
    ///
    /// ### Example
    /// ```rust
    /// # let iter = vec![Some(1)].into_iter();
    /// iter.filter_map(|x| x);
    /// ```
    /// Use instead:
    /// ```rust
    /// # let iter = vec![Some(1)].into_iter();
    /// iter.flatten();
    /// ```
    #[clippy::version = "1.52.0"]
    pub FILTER_MAP_IDENTITY,
    complexity,
    "call to `filter_map` where `flatten` is sufficient"
}

declare_clippy_lint! {
    /// ### What it does
    /// Checks for instances of `map(f)` where `f` is the identity function.
    ///
    /// ### Why is this bad?
    /// It can be written more concisely without the call to `map`.
    ///
    /// ### Example
    /// ```rust
    /// let x = [1, 2, 3];
    /// let y: Vec<_> = x.iter().map(|x| x).map(|x| 2*x).collect();
    /// ```
    /// Use instead:
    /// ```rust
    /// let x = [1, 2, 3];
    /// let y: Vec<_> = x.iter().map(|x| 2*x).collect();
    /// ```
    #[clippy::version = "1.47.0"]
    pub MAP_IDENTITY,
    complexity,
    "using iterator.map(|x| x)"
}

declare_clippy_lint! {
    /// ### What it does
    /// Checks for the use of `.bytes().nth()`.
    ///
    /// ### Why is this bad?
    /// `.as_bytes().get()` is more efficient and more
    /// readable.
    ///
    /// ### Example
    /// ```rust
    /// # #[allow(unused)]
    /// "Hello".bytes().nth(3);
    /// ```
    ///
    /// Use instead:
    /// ```rust
    /// # #[allow(unused)]
    /// "Hello".as_bytes().get(3);
    /// ```
    #[clippy::version = "1.52.0"]
    pub BYTES_NTH,
    style,
    "replace `.bytes().nth()` with `.as_bytes().get()`"
}

declare_clippy_lint! {
    /// ### What it does
    /// Checks for the usage of `_.to_owned()`, `vec.to_vec()`, or similar when calling `_.clone()` would be clearer.
    ///
    /// ### Why is this bad?
    /// These methods do the same thing as `_.clone()` but may be confusing as
    /// to why we are calling `to_vec` on something that is already a `Vec` or calling `to_owned` on something that is already owned.
    ///
    /// ### Example
    /// ```rust
    /// let a = vec![1, 2, 3];
    /// let b = a.to_vec();
    /// let c = a.to_owned();
    /// ```
    /// Use instead:
    /// ```rust
    /// let a = vec![1, 2, 3];
    /// let b = a.clone();
    /// let c = a.clone();
    /// ```
    #[clippy::version = "1.52.0"]
    pub IMPLICIT_CLONE,
    pedantic,
    "implicitly cloning a value by invoking a function on its dereferenced type"
}

declare_clippy_lint! {
    /// ### What it does
    /// Checks for the use of `.iter().count()`.
    ///
    /// ### Why is this bad?
    /// `.len()` is more efficient and more
    /// readable.
    ///
    /// ### Example
    /// ```rust
    /// # #![allow(unused)]
    /// let some_vec = vec![0, 1, 2, 3];
    ///
    /// some_vec.iter().count();
    /// &some_vec[..].iter().count();
    /// ```
    ///
    /// Use instead:
    /// ```rust
    /// let some_vec = vec![0, 1, 2, 3];
    ///
    /// some_vec.len();
    /// &some_vec[..].len();
    /// ```
    #[clippy::version = "1.52.0"]
    pub ITER_COUNT,
    complexity,
    "replace `.iter().count()` with `.len()`"
}

declare_clippy_lint! {
    /// ### What it does
    /// Checks for calls to [`splitn`]
    /// (https://doc.rust-lang.org/std/primitive.str.html#method.splitn) and
    /// related functions with either zero or one splits.
    ///
    /// ### Why is this bad?
    /// These calls don't actually split the value and are
    /// likely to be intended as a different number.
    ///
    /// ### Example
    /// ```rust
    /// # let s = "";
    /// for x in s.splitn(1, ":") {
    ///     // ..
    /// }
    /// ```
    ///
    /// Use instead:
    /// ```rust
    /// # let s = "";
    /// for x in s.splitn(2, ":") {
    ///     // ..
    /// }
    /// ```
    #[clippy::version = "1.54.0"]
    pub SUSPICIOUS_SPLITN,
    correctness,
    "checks for `.splitn(0, ..)` and `.splitn(1, ..)`"
}

declare_clippy_lint! {
    /// ### What it does
    /// Checks for manual implementations of `str::repeat`
    ///
    /// ### Why is this bad?
    /// These are both harder to read, as well as less performant.
    ///
    /// ### Example
    /// ```rust
    /// let x: String = std::iter::repeat('x').take(10).collect();
    /// ```
    ///
    /// Use instead:
    /// ```rust
    /// let x: String = "x".repeat(10);
    /// ```
    #[clippy::version = "1.54.0"]
    pub MANUAL_STR_REPEAT,
    perf,
    "manual implementation of `str::repeat`"
}

declare_clippy_lint! {
    /// ### What it does
    /// Checks for usages of `str::splitn(2, _)`
    ///
    /// ### Why is this bad?
    /// `split_once` is both clearer in intent and slightly more efficient.
    ///
    /// ### Example
    /// ```rust,ignore
    /// let s = "key=value=add";
    /// let (key, value) = s.splitn(2, '=').next_tuple()?;
    /// let value = s.splitn(2, '=').nth(1)?;
    ///
    /// let mut parts = s.splitn(2, '=');
    /// let key = parts.next()?;
    /// let value = parts.next()?;
    /// ```
    ///
    /// Use instead:
    /// ```rust,ignore
    /// let s = "key=value=add";
    /// let (key, value) = s.split_once('=')?;
    /// let value = s.split_once('=')?.1;
    ///
    /// let (key, value) = s.split_once('=')?;
    /// ```
    ///
    /// ### Limitations
    /// The multiple statement variant currently only detects `iter.next()?`/`iter.next().unwrap()`
    /// in two separate `let` statements that immediately follow the `splitn()`
    #[clippy::version = "1.57.0"]
    pub MANUAL_SPLIT_ONCE,
    complexity,
    "replace `.splitn(2, pat)` with `.split_once(pat)`"
}

declare_clippy_lint! {
    /// ### What it does
    /// Checks for usages of `str::splitn` (or `str::rsplitn`) where using `str::split` would be the same.
    /// ### Why is this bad?
    /// The function `split` is simpler and there is no performance difference in these cases, considering
    /// that both functions return a lazy iterator.
    /// ### Example
    /// ```rust
    /// let str = "key=value=add";
    /// let _ = str.splitn(3, '=').next().unwrap();
    /// ```
    ///
    /// Use instead:
    /// ```rust
    /// let str = "key=value=add";
    /// let _ = str.split('=').next().unwrap();
    /// ```
    #[clippy::version = "1.59.0"]
    pub NEEDLESS_SPLITN,
    complexity,
    "usages of `str::splitn` that can be replaced with `str::split`"
}

declare_clippy_lint! {
    /// ### What it does
    /// Checks for unnecessary calls to [`ToOwned::to_owned`](https://doc.rust-lang.org/std/borrow/trait.ToOwned.html#tymethod.to_owned)
    /// and other `to_owned`-like functions.
    ///
    /// ### Why is this bad?
    /// The unnecessary calls result in useless allocations.
    ///
    /// ### Known problems
    /// `unnecessary_to_owned` can falsely trigger if `IntoIterator::into_iter` is applied to an
    /// owned copy of a resource and the resource is later used mutably. See
    /// [#8148](https://github.com/rust-lang/rust-clippy/issues/8148).
    ///
    /// ### Example
    /// ```rust
    /// let path = std::path::Path::new("x");
    /// foo(&path.to_string_lossy().to_string());
    /// fn foo(s: &str) {}
    /// ```
    /// Use instead:
    /// ```rust
    /// let path = std::path::Path::new("x");
    /// foo(&path.to_string_lossy());
    /// fn foo(s: &str) {}
    /// ```
    #[clippy::version = "1.59.0"]
    pub UNNECESSARY_TO_OWNED,
    perf,
    "unnecessary calls to `to_owned`-like functions"
}

declare_clippy_lint! {
    /// ### What it does
    /// Checks for use of `.collect::<Vec<String>>().join("")` on iterators.
    ///
    /// ### Why is this bad?
    /// `.collect::<String>()` is more concise and might be more performant
    ///
    /// ### Example
    /// ```rust
    /// let vector = vec!["hello",  "world"];
    /// let output = vector.iter().map(|item| item.to_uppercase()).collect::<Vec<String>>().join("");
    /// println!("{}", output);
    /// ```
    /// The correct use would be:
    /// ```rust
    /// let vector = vec!["hello",  "world"];
    /// let output = vector.iter().map(|item| item.to_uppercase()).collect::<String>();
    /// println!("{}", output);
    /// ```
    /// ### Known problems
    /// While `.collect::<String>()` is sometimes more performant, there are cases where
    /// using `.collect::<String>()` over `.collect::<Vec<String>>().join("")`
    /// will prevent loop unrolling and will result in a negative performance impact.
    ///
    /// Additionally, differences have been observed between aarch64 and x86_64 assembly output,
    /// with aarch64 tending to producing faster assembly in more cases when using `.collect::<String>()`
    #[clippy::version = "1.61.0"]
    pub UNNECESSARY_JOIN,
    pedantic,
    "using `.collect::<Vec<String>>().join(\"\")` on an iterator"
}

declare_clippy_lint! {
    /// ### What it does
    /// Checks for no-op uses of `Option::{as_deref, as_deref_mut}`,
    /// for example, `Option<&T>::as_deref()` returns the same type.
    ///
    /// ### Why is this bad?
    /// Redundant code and improving readability.
    ///
    /// ### Example
    /// ```rust
    /// let a = Some(&1);
    /// let b = a.as_deref(); // goes from Option<&i32> to Option<&i32>
    /// ```
    ///
    /// Use instead:
    /// ```rust
    /// let a = Some(&1);
    /// let b = a;
    /// ```
    #[clippy::version = "1.57.0"]
    pub NEEDLESS_OPTION_AS_DEREF,
    complexity,
    "no-op use of `deref` or `deref_mut` method to `Option`."
}

declare_clippy_lint! {
    /// ### What it does
    /// Finds usages of [`char::is_digit`]
    /// (https://doc.rust-lang.org/stable/std/primitive.char.html#method.is_digit) that
    /// can be replaced with [`is_ascii_digit`]
    /// (https://doc.rust-lang.org/stable/std/primitive.char.html#method.is_ascii_digit) or
    /// [`is_ascii_hexdigit`]
    /// (https://doc.rust-lang.org/stable/std/primitive.char.html#method.is_ascii_hexdigit).
    ///
    /// ### Why is this bad?
    /// `is_digit(..)` is slower and requires specifying the radix.
    ///
    /// ### Example
    /// ```rust
    /// let c: char = '6';
    /// c.is_digit(10);
    /// c.is_digit(16);
    /// ```
    /// Use instead:
    /// ```rust
    /// let c: char = '6';
    /// c.is_ascii_digit();
    /// c.is_ascii_hexdigit();
    /// ```
    #[clippy::version = "1.61.0"]
    pub IS_DIGIT_ASCII_RADIX,
    style,
    "use of `char::is_digit(..)` with literal radix of 10 or 16"
}

declare_clippy_lint! {
    ///
    /// ### Why is this bad?
    ///
    /// ### Example
    /// ```rust
    /// let x = Some(3);
    /// x.as_ref().take();
    /// ```
    /// Use instead:
    /// ```rust
    /// let x = Some(3);
    /// x.as_ref();
    /// ```
    #[clippy::version = "1.61.0"]
    pub NEEDLESS_OPTION_TAKE,
    complexity,
    "using `.as_ref().take()` on a temporary value"
}

declare_clippy_lint! {
    /// ### What it does
    /// Checks for `replace` statements which have no effect.
    ///
    /// ### Why is this bad?
    /// It's either a mistake or confusing.
    ///
    /// ### Example
    /// ```rust
    /// "1234".replace("12", "12");
    /// "1234".replacen("12", "12", 1);
    /// ```
    #[clippy::version = "1.62.0"]
    pub NO_EFFECT_REPLACE,
    suspicious,
    "replace with no effect"
}

pub struct Methods {
    avoid_breaking_exported_api: bool,
    msrv: Option<RustcVersion>,
    allow_expect_in_tests: bool,
    allow_unwrap_in_tests: bool,
}

impl Methods {
    #[must_use]
    pub fn new(
        avoid_breaking_exported_api: bool,
        msrv: Option<RustcVersion>,
        allow_expect_in_tests: bool,
        allow_unwrap_in_tests: bool,
    ) -> Self {
        Self {
            avoid_breaking_exported_api,
            msrv,
            allow_expect_in_tests,
            allow_unwrap_in_tests,
        }
    }
}

impl_lint_pass!(Methods => [
    UNWRAP_USED,
    EXPECT_USED,
    SHOULD_IMPLEMENT_TRAIT,
    WRONG_SELF_CONVENTION,
    OK_EXPECT,
    UNWRAP_OR_ELSE_DEFAULT,
    MAP_UNWRAP_OR,
    RESULT_MAP_OR_INTO_OPTION,
    OPTION_MAP_OR_NONE,
    BIND_INSTEAD_OF_MAP,
    OR_FUN_CALL,
    OR_THEN_UNWRAP,
    EXPECT_FUN_CALL,
    CHARS_NEXT_CMP,
    CHARS_LAST_CMP,
    CLONE_ON_COPY,
    CLONE_ON_REF_PTR,
    CLONE_DOUBLE_REF,
    ITER_OVEREAGER_CLONED,
    CLONED_INSTEAD_OF_COPIED,
    FLAT_MAP_OPTION,
    INEFFICIENT_TO_STRING,
    NEW_RET_NO_SELF,
    SINGLE_CHAR_PATTERN,
    SINGLE_CHAR_ADD_STR,
    SEARCH_IS_SOME,
    FILTER_NEXT,
    SKIP_WHILE_NEXT,
    FILTER_MAP_IDENTITY,
    MAP_IDENTITY,
    MANUAL_FILTER_MAP,
    MANUAL_FIND_MAP,
    OPTION_FILTER_MAP,
    FILTER_MAP_NEXT,
    FLAT_MAP_IDENTITY,
    MAP_FLATTEN,
    ITERATOR_STEP_BY_ZERO,
    ITER_NEXT_SLICE,
    ITER_COUNT,
    ITER_NTH,
    ITER_NTH_ZERO,
    BYTES_NTH,
    ITER_SKIP_NEXT,
    GET_UNWRAP,
    GET_LAST_WITH_LEN,
    STRING_EXTEND_CHARS,
    ITER_CLONED_COLLECT,
    ITER_WITH_DRAIN,
    USELESS_ASREF,
    UNNECESSARY_FOLD,
    UNNECESSARY_FILTER_MAP,
    UNNECESSARY_FIND_MAP,
    INTO_ITER_ON_REF,
    SUSPICIOUS_MAP,
    UNINIT_ASSUMED_INIT,
    MANUAL_SATURATING_ARITHMETIC,
    ZST_OFFSET,
    FILETYPE_IS_FILE,
    OPTION_AS_REF_DEREF,
    UNNECESSARY_LAZY_EVALUATIONS,
    MAP_COLLECT_RESULT_UNIT,
    FROM_ITER_INSTEAD_OF_COLLECT,
    INSPECT_FOR_EACH,
    IMPLICIT_CLONE,
    SUSPICIOUS_SPLITN,
    MANUAL_STR_REPEAT,
    EXTEND_WITH_DRAIN,
    MANUAL_SPLIT_ONCE,
    NEEDLESS_SPLITN,
    UNNECESSARY_TO_OWNED,
    UNNECESSARY_JOIN,
    ERR_EXPECT,
    NEEDLESS_OPTION_AS_DEREF,
    IS_DIGIT_ASCII_RADIX,
    NEEDLESS_OPTION_TAKE,
    NO_EFFECT_REPLACE,
]);

/// Extracts a method call name, args, and `Span` of the method name.
fn method_call<'tcx>(recv: &'tcx hir::Expr<'tcx>) -> Option<(&'tcx str, &'tcx [hir::Expr<'tcx>], Span)> {
    if let ExprKind::MethodCall(path, args, _) = recv.kind {
        if !args.iter().any(|e| e.span.from_expansion()) {
            let name = path.ident.name.as_str();
            return Some((name, args, path.ident.span));
        }
    }
    None
}

impl<'tcx> LateLintPass<'tcx> for Methods {
    fn check_expr(&mut self, cx: &LateContext<'tcx>, expr: &'tcx hir::Expr<'_>) {
        if expr.span.from_expansion() {
            return;
        }

        self.check_methods(cx, expr);

        match expr.kind {
            hir::ExprKind::Call(func, args) => {
                from_iter_instead_of_collect::check(cx, expr, args, func);
            },
            hir::ExprKind::MethodCall(method_call, args, _) => {
                let method_span = method_call.ident.span;
                or_fun_call::check(cx, expr, method_span, method_call.ident.as_str(), args);
                expect_fun_call::check(cx, expr, method_span, method_call.ident.as_str(), args);
                clone_on_copy::check(cx, expr, method_call.ident.name, args);
                clone_on_ref_ptr::check(cx, expr, method_call.ident.name, args);
                inefficient_to_string::check(cx, expr, method_call.ident.name, args);
                single_char_add_str::check(cx, expr, args);
                into_iter_on_ref::check(cx, expr, method_span, method_call.ident.name, args);
                single_char_pattern::check(cx, expr, method_call.ident.name, args);
                unnecessary_to_owned::check(cx, expr, method_call.ident.name, args, self.msrv);
            },
            hir::ExprKind::Binary(op, lhs, rhs) if op.node == hir::BinOpKind::Eq || op.node == hir::BinOpKind::Ne => {
                let mut info = BinaryExprInfo {
                    expr,
                    chain: lhs,
                    other: rhs,
                    eq: op.node == hir::BinOpKind::Eq,
                };
                lint_binary_expr_with_method_call(cx, &mut info);
            },
            _ => (),
        }
    }

    #[allow(clippy::too_many_lines)]
    fn check_impl_item(&mut self, cx: &LateContext<'tcx>, impl_item: &'tcx hir::ImplItem<'_>) {
        if in_external_macro(cx.sess(), impl_item.span) {
            return;
        }
        let name = impl_item.ident.name.as_str();
        let parent = cx.tcx.hir().get_parent_item(impl_item.hir_id());
        let item = cx.tcx.hir().expect_item(parent);
        let self_ty = cx.tcx.type_of(item.def_id);

        let implements_trait = matches!(item.kind, hir::ItemKind::Impl(hir::Impl { of_trait: Some(_), .. }));
        if_chain! {
            if let hir::ImplItemKind::Fn(ref sig, id) = impl_item.kind;
            if let Some(first_arg) = iter_input_pats(sig.decl, cx.tcx.hir().body(id)).next();

            let method_sig = cx.tcx.fn_sig(impl_item.def_id);
            let method_sig = cx.tcx.erase_late_bound_regions(method_sig);

            let first_arg_ty = method_sig.inputs().iter().next();

            // check conventions w.r.t. conversion method names and predicates
            if let Some(first_arg_ty) = first_arg_ty;

            then {
                // if this impl block implements a trait, lint in trait definition instead
                if !implements_trait && cx.access_levels.is_exported(impl_item.def_id) {
                    // check missing trait implementations
                    for method_config in &TRAIT_METHODS {
                        if name == method_config.method_name &&
                            sig.decl.inputs.len() == method_config.param_count &&
                            method_config.output_type.matches(&sig.decl.output) &&
                            method_config.self_kind.matches(cx, self_ty, *first_arg_ty) &&
                            fn_header_equals(method_config.fn_header, sig.header) &&
                            method_config.lifetime_param_cond(impl_item)
                        {
                            span_lint_and_help(
                                cx,
                                SHOULD_IMPLEMENT_TRAIT,
                                impl_item.span,
                                &format!(
                                    "method `{}` can be confused for the standard trait method `{}::{}`",
                                    method_config.method_name,
                                    method_config.trait_name,
                                    method_config.method_name
                                ),
                                None,
                                &format!(
                                    "consider implementing the trait `{}` or choosing a less ambiguous method name",
                                    method_config.trait_name
                                )
                            );
                        }
                    }
                }

                if sig.decl.implicit_self.has_implicit_self()
                    && !(self.avoid_breaking_exported_api
                        && cx.access_levels.is_exported(impl_item.def_id))
                {
                    wrong_self_convention::check(
                        cx,
                        name,
                        self_ty,
                        *first_arg_ty,
                        first_arg.pat.span,
                        implements_trait,
                        false
                    );
                }
            }
        }

        // if this impl block implements a trait, lint in trait definition instead
        if implements_trait {
            return;
        }

        if let hir::ImplItemKind::Fn(_, _) = impl_item.kind {
            let ret_ty = return_ty(cx, impl_item.hir_id());

            // walk the return type and check for Self (this does not check associated types)
            if let Some(self_adt) = self_ty.ty_adt_def() {
                if contains_adt_constructor(ret_ty, self_adt) {
                    return;
                }
            } else if contains_ty(ret_ty, self_ty) {
                return;
            }

            // if return type is impl trait, check the associated types
            if let ty::Opaque(def_id, _) = *ret_ty.kind() {
                // one of the associated types must be Self
                for &(predicate, _span) in cx.tcx.explicit_item_bounds(def_id) {
                    if let ty::PredicateKind::Projection(projection_predicate) = predicate.kind().skip_binder() {
                        let assoc_ty = match projection_predicate.term {
                            ty::Term::Ty(ty) => ty,
                            ty::Term::Const(_c) => continue,
                        };
                        // walk the associated type and check for Self
                        if let Some(self_adt) = self_ty.ty_adt_def() {
                            if contains_adt_constructor(assoc_ty, self_adt) {
                                return;
                            }
                        } else if contains_ty(assoc_ty, self_ty) {
                            return;
                        }
                    }
                }
            }

            if name == "new" && ret_ty != self_ty {
                span_lint(
                    cx,
                    NEW_RET_NO_SELF,
                    impl_item.span,
                    "methods called `new` usually return `Self`",
                );
            }
        }
    }

    fn check_trait_item(&mut self, cx: &LateContext<'tcx>, item: &'tcx TraitItem<'_>) {
        if in_external_macro(cx.tcx.sess, item.span) {
            return;
        }

        if_chain! {
            if let TraitItemKind::Fn(ref sig, _) = item.kind;
            if sig.decl.implicit_self.has_implicit_self();
            if let Some(first_arg_ty) = sig.decl.inputs.iter().next();

            then {
                let first_arg_span = first_arg_ty.span;
                let first_arg_ty = hir_ty_to_ty(cx.tcx, first_arg_ty);
                let self_ty = TraitRef::identity(cx.tcx, item.def_id.to_def_id()).self_ty().skip_binder();
                wrong_self_convention::check(
                    cx,
                    item.ident.name.as_str(),
                    self_ty,
                    first_arg_ty,
                    first_arg_span,
                    false,
                    true
                );
            }
        }

        if_chain! {
            if item.ident.name == sym::new;
            if let TraitItemKind::Fn(_, _) = item.kind;
            let ret_ty = return_ty(cx, item.hir_id());
            let self_ty = TraitRef::identity(cx.tcx, item.def_id.to_def_id()).self_ty().skip_binder();
            if !contains_ty(ret_ty, self_ty);

            then {
                span_lint(
                    cx,
                    NEW_RET_NO_SELF,
                    item.span,
                    "methods called `new` usually return `Self`",
                );
            }
        }
    }

    extract_msrv_attr!(LateContext);
}

impl Methods {
    #[allow(clippy::too_many_lines)]
    fn check_methods<'tcx>(&self, cx: &LateContext<'tcx>, expr: &'tcx Expr<'_>) {
        if let Some((name, [recv, args @ ..], span)) = method_call(expr) {
            match (name, args) {
                ("add" | "offset" | "sub" | "wrapping_offset" | "wrapping_add" | "wrapping_sub", [_arg]) => {
                    zst_offset::check(cx, expr, recv);
                },
                ("and_then", [arg]) => {
                    let biom_option_linted = bind_instead_of_map::OptionAndThenSome::check(cx, expr, recv, arg);
                    let biom_result_linted = bind_instead_of_map::ResultAndThenOk::check(cx, expr, recv, arg);
                    if !biom_option_linted && !biom_result_linted {
                        unnecessary_lazy_eval::check(cx, expr, recv, arg, "and");
                    }
                },
                ("as_deref" | "as_deref_mut", []) => {
                    needless_option_as_deref::check(cx, expr, recv, name);
                },
                ("as_mut", []) => useless_asref::check(cx, expr, "as_mut", recv),
                ("as_ref", []) => useless_asref::check(cx, expr, "as_ref", recv),
                ("assume_init", []) => uninit_assumed_init::check(cx, expr, recv),
                ("cloned", []) => cloned_instead_of_copied::check(cx, expr, recv, span, self.msrv),
                ("collect", []) => match method_call(recv) {
                    Some((name @ ("cloned" | "copied"), [recv2], _)) => {
                        iter_cloned_collect::check(cx, name, expr, recv2);
                    },
                    Some(("map", [m_recv, m_arg], _)) => {
                        map_collect_result_unit::check(cx, expr, m_recv, m_arg, recv);
                    },
                    Some(("take", [take_self_arg, take_arg], _)) => {
                        if meets_msrv(self.msrv, msrvs::STR_REPEAT) {
                            manual_str_repeat::check(cx, expr, recv, take_self_arg, take_arg);
                        }
                    },
                    _ => {},
                },
                ("count", []) => match method_call(recv) {
                    Some(("cloned", [recv2], _)) => iter_overeager_cloned::check(cx, expr, recv, recv2, true, false),
                    Some((name2 @ ("into_iter" | "iter" | "iter_mut"), [recv2], _)) => {
                        iter_count::check(cx, expr, recv2, name2);
                    },
                    Some(("map", [_, arg], _)) => suspicious_map::check(cx, expr, recv, arg),
                    _ => {},
                },
                ("drain", [arg]) => {
                    iter_with_drain::check(cx, expr, recv, span, arg);
                },
                ("expect", [_]) => match method_call(recv) {
                    Some(("ok", [recv], _)) => ok_expect::check(cx, expr, recv),
                    Some(("err", [recv], err_span)) => err_expect::check(cx, expr, recv, self.msrv, span, err_span),
                    _ => expect_used::check(cx, expr, recv, self.allow_expect_in_tests),
                },
                ("extend", [arg]) => {
                    string_extend_chars::check(cx, expr, recv, arg);
                    extend_with_drain::check(cx, expr, recv, arg);
                },
                ("filter_map", [arg]) => {
                    unnecessary_filter_map::check(cx, expr, arg, name);
                    filter_map_identity::check(cx, expr, arg, span);
                },
                ("find_map", [arg]) => {
                    unnecessary_filter_map::check(cx, expr, arg, name);
                },
                ("flat_map", [arg]) => {
                    flat_map_identity::check(cx, expr, arg, span);
                    flat_map_option::check(cx, expr, arg, span);
                },
                ("flatten", []) => match method_call(recv) {
                    Some(("map", [recv, map_arg], map_span)) => map_flatten::check(cx, expr, recv, map_arg, map_span),
                    Some(("cloned", [recv2], _)) => iter_overeager_cloned::check(cx, expr, recv, recv2, false, true),
                    _ => {},
                },
                ("fold", [init, acc]) => unnecessary_fold::check(cx, expr, init, acc, span),
                ("for_each", [_]) => {
                    if let Some(("inspect", [_, _], span2)) = method_call(recv) {
                        inspect_for_each::check(cx, expr, span2);
                    }
                },
                ("get", [arg]) => get_last_with_len::check(cx, expr, recv, arg),
                ("get_or_insert_with", [arg]) => unnecessary_lazy_eval::check(cx, expr, recv, arg, "get_or_insert"),
                ("is_file", []) => filetype_is_file::check(cx, expr, recv),
                ("is_digit", [radix]) => is_digit_ascii_radix::check(cx, expr, recv, radix, self.msrv),
                ("is_none", []) => check_is_some_is_none(cx, expr, recv, false),
                ("is_some", []) => check_is_some_is_none(cx, expr, recv, true),
                ("join", [join_arg]) => {
                    if let Some(("collect", _, span)) = method_call(recv) {
                        unnecessary_join::check(cx, expr, recv, join_arg, span);
                    }
                },
                ("last", []) | ("skip", [_]) => {
                    if let Some((name2, [recv2, args2 @ ..], _span2)) = method_call(recv) {
                        if let ("cloned", []) = (name2, args2) {
                            iter_overeager_cloned::check(cx, expr, recv, recv2, false, false);
                        }
                    }
                },
                (name @ ("map" | "map_err"), [m_arg]) => {
                    if let Some((name, [recv2, args @ ..], span2)) = method_call(recv) {
                        match (name, args) {
                            ("as_mut", []) => option_as_ref_deref::check(cx, expr, recv2, m_arg, true, self.msrv),
                            ("as_ref", []) => option_as_ref_deref::check(cx, expr, recv2, m_arg, false, self.msrv),
                            ("filter", [f_arg]) => {
                                filter_map::check(cx, expr, recv2, f_arg, span2, recv, m_arg, span, false);
                            },
                            ("find", [f_arg]) => {
                                filter_map::check(cx, expr, recv2, f_arg, span2, recv, m_arg, span, true);
                            },
                            _ => {},
                        }
                    }
                    map_identity::check(cx, expr, recv, m_arg, name, span);
                },
                ("map_or", [def, map]) => option_map_or_none::check(cx, expr, recv, def, map),
                ("next", []) => {
                    if let Some((name2, [recv2, args2 @ ..], _)) = method_call(recv) {
                        match (name2, args2) {
                            ("cloned", []) => iter_overeager_cloned::check(cx, expr, recv, recv2, false, false),
                            ("filter", [arg]) => filter_next::check(cx, expr, recv2, arg),
                            ("filter_map", [arg]) => filter_map_next::check(cx, expr, recv2, arg, self.msrv),
                            ("iter", []) => iter_next_slice::check(cx, expr, recv2),
                            ("skip", [arg]) => iter_skip_next::check(cx, expr, recv2, arg),
                            ("skip_while", [_]) => skip_while_next::check(cx, expr),
                            _ => {},
                        }
                    }
                },
                ("nth", [n_arg]) => match method_call(recv) {
                    Some(("bytes", [recv2], _)) => bytes_nth::check(cx, expr, recv2, n_arg),
                    Some(("cloned", [recv2], _)) => iter_overeager_cloned::check(cx, expr, recv, recv2, false, false),
                    Some(("iter", [recv2], _)) => iter_nth::check(cx, expr, recv2, recv, n_arg, false),
                    Some(("iter_mut", [recv2], _)) => iter_nth::check(cx, expr, recv2, recv, n_arg, true),
                    _ => iter_nth_zero::check(cx, expr, recv, n_arg),
                },
                ("ok_or_else", [arg]) => unnecessary_lazy_eval::check(cx, expr, recv, arg, "ok_or"),
                ("or_else", [arg]) => {
                    if !bind_instead_of_map::ResultOrElseErrInfo::check(cx, expr, recv, arg) {
                        unnecessary_lazy_eval::check(cx, expr, recv, arg, "or");
                    }
                },
                ("splitn" | "rsplitn", [count_arg, pat_arg]) => {
                    if let Some((Constant::Int(count), _)) = constant(cx, cx.typeck_results(), count_arg) {
                        suspicious_splitn::check(cx, name, expr, recv, count);
                        str_splitn::check(cx, name, expr, recv, pat_arg, count, self.msrv);
                    }
                },
                ("splitn_mut" | "rsplitn_mut", [count_arg, _]) => {
                    if let Some((Constant::Int(count), _)) = constant(cx, cx.typeck_results(), count_arg) {
                        suspicious_splitn::check(cx, name, expr, recv, count);
                    }
                },
                ("step_by", [arg]) => iterator_step_by_zero::check(cx, expr, arg),
                ("take", [_arg]) => {
                    if let Some((name2, [recv2, args2 @ ..], _span2)) = method_call(recv) {
                        if let ("cloned", []) = (name2, args2) {
                            iter_overeager_cloned::check(cx, expr, recv, recv2, false, false);
                        }
                    }
                },
                ("take", []) => needless_option_take::check(cx, expr, recv),
                ("to_os_string" | "to_owned" | "to_path_buf" | "to_vec", []) => {
                    implicit_clone::check(cx, name, expr, recv);
                },
                ("unwrap", []) => {
                    match method_call(recv) {
                        Some(("get", [recv, get_arg], _)) => {
                            get_unwrap::check(cx, expr, recv, get_arg, false);
                        },
                        Some(("get_mut", [recv, get_arg], _)) => {
                            get_unwrap::check(cx, expr, recv, get_arg, true);
                        },
                        Some(("or", [recv, or_arg], or_span)) => {
                            or_then_unwrap::check(cx, expr, recv, or_arg, or_span);
                        },
                        _ => {},
                    }
                    unwrap_used::check(cx, expr, recv, self.allow_unwrap_in_tests);
                },
                ("unwrap_or", [u_arg]) => match method_call(recv) {
                    Some((arith @ ("checked_add" | "checked_sub" | "checked_mul"), [lhs, rhs], _)) => {
                        manual_saturating_arithmetic::check(cx, expr, lhs, rhs, u_arg, &arith["checked_".len()..]);
                    },
                    Some(("map", [m_recv, m_arg], span)) => {
                        option_map_unwrap_or::check(cx, expr, m_recv, m_arg, recv, u_arg, span);
                    },
                    _ => {},
                },
                ("unwrap_or_else", [u_arg]) => match method_call(recv) {
                    Some(("map", [recv, map_arg], _))
                        if map_unwrap_or::check(cx, expr, recv, map_arg, u_arg, self.msrv) => {},
                    _ => {
                        unwrap_or_else_default::check(cx, expr, recv, u_arg);
                        unnecessary_lazy_eval::check(cx, expr, recv, u_arg, "unwrap_or");
                    },
                },
                ("replace" | "replacen", [arg1, arg2] | [arg1, arg2, _]) => {
                    no_effect_replace::check(cx, expr, arg1, arg2);
                },
                _ => {},
            }
        }
    }
}

fn check_is_some_is_none(cx: &LateContext<'_>, expr: &Expr<'_>, recv: &Expr<'_>, is_some: bool) {
    if let Some((name @ ("find" | "position" | "rposition"), [f_recv, arg], span)) = method_call(recv) {
        search_is_some::check(cx, expr, name, is_some, f_recv, arg, recv, span);
    }
}

/// Used for `lint_binary_expr_with_method_call`.
#[derive(Copy, Clone)]
struct BinaryExprInfo<'a> {
    expr: &'a hir::Expr<'a>,
    chain: &'a hir::Expr<'a>,
    other: &'a hir::Expr<'a>,
    eq: bool,
}

/// Checks for the `CHARS_NEXT_CMP` and `CHARS_LAST_CMP` lints.
fn lint_binary_expr_with_method_call(cx: &LateContext<'_>, info: &mut BinaryExprInfo<'_>) {
    macro_rules! lint_with_both_lhs_and_rhs {
        ($func:expr, $cx:expr, $info:ident) => {
            if !$func($cx, $info) {
                ::std::mem::swap(&mut $info.chain, &mut $info.other);
                if $func($cx, $info) {
                    return;
                }
            }
        };
    }

    lint_with_both_lhs_and_rhs!(chars_next_cmp::check, cx, info);
    lint_with_both_lhs_and_rhs!(chars_last_cmp::check, cx, info);
    lint_with_both_lhs_and_rhs!(chars_next_cmp_with_unwrap::check, cx, info);
    lint_with_both_lhs_and_rhs!(chars_last_cmp_with_unwrap::check, cx, info);
}

const FN_HEADER: hir::FnHeader = hir::FnHeader {
    unsafety: hir::Unsafety::Normal,
    constness: hir::Constness::NotConst,
    asyncness: hir::IsAsync::NotAsync,
    abi: rustc_target::spec::abi::Abi::Rust,
};

struct ShouldImplTraitCase {
    trait_name: &'static str,
    method_name: &'static str,
    param_count: usize,
    fn_header: hir::FnHeader,
    // implicit self kind expected (none, self, &self, ...)
    self_kind: SelfKind,
    // checks against the output type
    output_type: OutType,
    // certain methods with explicit lifetimes can't implement the equivalent trait method
    lint_explicit_lifetime: bool,
}
impl ShouldImplTraitCase {
    const fn new(
        trait_name: &'static str,
        method_name: &'static str,
        param_count: usize,
        fn_header: hir::FnHeader,
        self_kind: SelfKind,
        output_type: OutType,
        lint_explicit_lifetime: bool,
    ) -> ShouldImplTraitCase {
        ShouldImplTraitCase {
            trait_name,
            method_name,
            param_count,
            fn_header,
            self_kind,
            output_type,
            lint_explicit_lifetime,
        }
    }

    fn lifetime_param_cond(&self, impl_item: &hir::ImplItem<'_>) -> bool {
        self.lint_explicit_lifetime
            || !impl_item.generics.params.iter().any(|p| {
                matches!(
                    p.kind,
                    hir::GenericParamKind::Lifetime {
                        kind: hir::LifetimeParamKind::Explicit
                    }
                )
            })
    }
}

#[rustfmt::skip]
const TRAIT_METHODS: [ShouldImplTraitCase; 30] = [
    ShouldImplTraitCase::new("std::ops::Add", "add",  2,  FN_HEADER,  SelfKind::Value,  OutType::Any, true),
    ShouldImplTraitCase::new("std::convert::AsMut", "as_mut",  1,  FN_HEADER,  SelfKind::RefMut,  OutType::Ref, true),
    ShouldImplTraitCase::new("std::convert::AsRef", "as_ref",  1,  FN_HEADER,  SelfKind::Ref,  OutType::Ref, true),
    ShouldImplTraitCase::new("std::ops::BitAnd", "bitand",  2,  FN_HEADER,  SelfKind::Value,  OutType::Any, true),
    ShouldImplTraitCase::new("std::ops::BitOr", "bitor",  2,  FN_HEADER,  SelfKind::Value,  OutType::Any, true),
    ShouldImplTraitCase::new("std::ops::BitXor", "bitxor",  2,  FN_HEADER,  SelfKind::Value,  OutType::Any, true),
    ShouldImplTraitCase::new("std::borrow::Borrow", "borrow",  1,  FN_HEADER,  SelfKind::Ref,  OutType::Ref, true),
    ShouldImplTraitCase::new("std::borrow::BorrowMut", "borrow_mut",  1,  FN_HEADER,  SelfKind::RefMut,  OutType::Ref, true),
    ShouldImplTraitCase::new("std::clone::Clone", "clone",  1,  FN_HEADER,  SelfKind::Ref,  OutType::Any, true),
    ShouldImplTraitCase::new("std::cmp::Ord", "cmp",  2,  FN_HEADER,  SelfKind::Ref,  OutType::Any, true),
    // FIXME: default doesn't work
    ShouldImplTraitCase::new("std::default::Default", "default",  0,  FN_HEADER,  SelfKind::No,  OutType::Any, true),
    ShouldImplTraitCase::new("std::ops::Deref", "deref",  1,  FN_HEADER,  SelfKind::Ref,  OutType::Ref, true),
    ShouldImplTraitCase::new("std::ops::DerefMut", "deref_mut",  1,  FN_HEADER,  SelfKind::RefMut,  OutType::Ref, true),
    ShouldImplTraitCase::new("std::ops::Div", "div",  2,  FN_HEADER,  SelfKind::Value,  OutType::Any, true),
    ShouldImplTraitCase::new("std::ops::Drop", "drop",  1,  FN_HEADER,  SelfKind::RefMut,  OutType::Unit, true),
    ShouldImplTraitCase::new("std::cmp::PartialEq", "eq",  2,  FN_HEADER,  SelfKind::Ref,  OutType::Bool, true),
    ShouldImplTraitCase::new("std::iter::FromIterator", "from_iter",  1,  FN_HEADER,  SelfKind::No,  OutType::Any, true),
    ShouldImplTraitCase::new("std::str::FromStr", "from_str",  1,  FN_HEADER,  SelfKind::No,  OutType::Any, true),
    ShouldImplTraitCase::new("std::hash::Hash", "hash",  2,  FN_HEADER,  SelfKind::Ref,  OutType::Unit, true),
    ShouldImplTraitCase::new("std::ops::Index", "index",  2,  FN_HEADER,  SelfKind::Ref,  OutType::Ref, true),
    ShouldImplTraitCase::new("std::ops::IndexMut", "index_mut",  2,  FN_HEADER,  SelfKind::RefMut,  OutType::Ref, true),
    ShouldImplTraitCase::new("std::iter::IntoIterator", "into_iter",  1,  FN_HEADER,  SelfKind::Value,  OutType::Any, true),
    ShouldImplTraitCase::new("std::ops::Mul", "mul",  2,  FN_HEADER,  SelfKind::Value,  OutType::Any, true),
    ShouldImplTraitCase::new("std::ops::Neg", "neg",  1,  FN_HEADER,  SelfKind::Value,  OutType::Any, true),
    ShouldImplTraitCase::new("std::iter::Iterator", "next",  1,  FN_HEADER,  SelfKind::RefMut,  OutType::Any, false),
    ShouldImplTraitCase::new("std::ops::Not", "not",  1,  FN_HEADER,  SelfKind::Value,  OutType::Any, true),
    ShouldImplTraitCase::new("std::ops::Rem", "rem",  2,  FN_HEADER,  SelfKind::Value,  OutType::Any, true),
    ShouldImplTraitCase::new("std::ops::Shl", "shl",  2,  FN_HEADER,  SelfKind::Value,  OutType::Any, true),
    ShouldImplTraitCase::new("std::ops::Shr", "shr",  2,  FN_HEADER,  SelfKind::Value,  OutType::Any, true),
    ShouldImplTraitCase::new("std::ops::Sub", "sub",  2,  FN_HEADER,  SelfKind::Value,  OutType::Any, true),
];

#[derive(Clone, Copy, PartialEq, Eq, Debug)]
enum SelfKind {
    Value,
    Ref,
    RefMut,
    No,
}

impl SelfKind {
    fn matches<'a>(self, cx: &LateContext<'a>, parent_ty: Ty<'a>, ty: Ty<'a>) -> bool {
        fn matches_value<'a>(cx: &LateContext<'a>, parent_ty: Ty<'a>, ty: Ty<'a>) -> bool {
            if ty == parent_ty {
                true
            } else if ty.is_box() {
                ty.boxed_ty() == parent_ty
            } else if is_type_diagnostic_item(cx, ty, sym::Rc) || is_type_diagnostic_item(cx, ty, sym::Arc) {
                if let ty::Adt(_, substs) = ty.kind() {
                    substs.types().next().map_or(false, |t| t == parent_ty)
                } else {
                    false
                }
            } else {
                false
            }
        }

        fn matches_ref<'a>(cx: &LateContext<'a>, mutability: hir::Mutability, parent_ty: Ty<'a>, ty: Ty<'a>) -> bool {
            if let ty::Ref(_, t, m) = *ty.kind() {
                return m == mutability && t == parent_ty;
            }

            let trait_path = match mutability {
                hir::Mutability::Not => &paths::ASREF_TRAIT,
                hir::Mutability::Mut => &paths::ASMUT_TRAIT,
            };

            let trait_def_id = match get_trait_def_id(cx, trait_path) {
                Some(did) => did,
                None => return false,
            };
            implements_trait(cx, ty, trait_def_id, &[parent_ty.into()])
        }

        fn matches_none<'a>(cx: &LateContext<'a>, parent_ty: Ty<'a>, ty: Ty<'a>) -> bool {
            !matches_value(cx, parent_ty, ty)
                && !matches_ref(cx, hir::Mutability::Not, parent_ty, ty)
                && !matches_ref(cx, hir::Mutability::Mut, parent_ty, ty)
        }

        match self {
            Self::Value => matches_value(cx, parent_ty, ty),
            Self::Ref => matches_ref(cx, hir::Mutability::Not, parent_ty, ty) || ty == parent_ty && is_copy(cx, ty),
            Self::RefMut => matches_ref(cx, hir::Mutability::Mut, parent_ty, ty),
            Self::No => matches_none(cx, parent_ty, ty),
        }
    }

    #[must_use]
    fn description(self) -> &'static str {
        match self {
            Self::Value => "`self` by value",
            Self::Ref => "`self` by reference",
            Self::RefMut => "`self` by mutable reference",
            Self::No => "no `self`",
        }
    }
}

#[derive(Clone, Copy)]
enum OutType {
    Unit,
    Bool,
    Any,
    Ref,
}

impl OutType {
    fn matches(self, ty: &hir::FnRetTy<'_>) -> bool {
        let is_unit = |ty: &hir::Ty<'_>| matches!(ty.kind, hir::TyKind::Tup(&[]));
        match (self, ty) {
            (Self::Unit, &hir::FnRetTy::DefaultReturn(_)) => true,
            (Self::Unit, &hir::FnRetTy::Return(ty)) if is_unit(ty) => true,
            (Self::Bool, &hir::FnRetTy::Return(ty)) if is_bool(ty) => true,
            (Self::Any, &hir::FnRetTy::Return(ty)) if !is_unit(ty) => true,
            (Self::Ref, &hir::FnRetTy::Return(ty)) => matches!(ty.kind, hir::TyKind::Rptr(_, _)),
            _ => false,
        }
    }
}

fn is_bool(ty: &hir::Ty<'_>) -> bool {
    if let hir::TyKind::Path(QPath::Resolved(_, path)) = ty.kind {
        matches!(path.res, Res::PrimTy(PrimTy::Bool))
    } else {
        false
    }
}

fn fn_header_equals(expected: hir::FnHeader, actual: hir::FnHeader) -> bool {
    expected.constness == actual.constness
        && expected.unsafety == actual.unsafety
        && expected.asyncness == actual.asyncness
}<|MERGE_RESOLUTION|>--- conflicted
+++ resolved
@@ -1224,20 +1224,12 @@
     ///
     /// ### Example
     /// ```rust
-<<<<<<< HEAD
-    /// // Bad
     /// let x = vec![2, 3, 5];
     /// let last_element = x.get(x.len() - 1);
-    ///
-    /// // Good
-=======
-    /// let x = vec![2, 3, 5];
-    /// let last_element = x.get(x.len() - 1);
-    /// ```
-    ///
-    /// Use instead:
-    /// ```rust
->>>>>>> 71f2de96
+    /// ```
+    ///
+    /// Use instead:
+    /// ```rust
     /// let x = vec![2, 3, 5];
     /// let last_element = x.last();
     /// ```
