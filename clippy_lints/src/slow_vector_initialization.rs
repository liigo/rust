use clippy_utils::diagnostics::span_lint_and_then;
use clippy_utils::sugg::Sugg;
use clippy_utils::ty::is_type_diagnostic_item;
use clippy_utils::{get_enclosing_block, is_expr_path_def_path, path_to_local, path_to_local_id, paths, SpanlessEq};
use if_chain::if_chain;
use rustc_ast::ast::LitKind;
use rustc_errors::Applicability;
use rustc_hir::intravisit::{walk_block, walk_expr, walk_stmt, NestedVisitorMap, Visitor};
use rustc_hir::{BindingAnnotation, Block, Expr, ExprKind, HirId, PatKind, QPath, Stmt, StmtKind};
use rustc_lint::{LateContext, LateLintPass, Lint};
use rustc_middle::hir::map::Map;
use rustc_session::{declare_lint_pass, declare_tool_lint};
use rustc_span::symbol::sym;

declare_clippy_lint! {
    /// **What it does:** Checks slow zero-filled vector initialization
    ///
    /// **Why is this bad?** These structures are non-idiomatic and less efficient than simply using
    /// `vec![0; len]`.
    ///
    /// **Known problems:** None.
    ///
    /// **Example:**
    /// ```rust
    /// # use core::iter::repeat;
    /// # let len = 4;
    ///
    /// // Bad
    /// let mut vec1 = Vec::with_capacity(len);
    /// vec1.resize(len, 0);
    ///
    /// let mut vec2 = Vec::with_capacity(len);
    /// vec2.extend(repeat(0).take(len));
    ///
    /// // Good
    /// let mut vec1 = vec![0; len];
    /// let mut vec2 = vec![0; len];
    /// ```
    pub SLOW_VECTOR_INITIALIZATION,
    perf,
    "slow vector initialization"
}

declare_lint_pass!(SlowVectorInit => [SLOW_VECTOR_INITIALIZATION]);

/// `VecAllocation` contains data regarding a vector allocated with `with_capacity` and then
/// assigned to a variable. For example, `let mut vec = Vec::with_capacity(0)` or
/// `vec = Vec::with_capacity(0)`
struct VecAllocation<'tcx> {
    /// HirId of the variable
    local_id: HirId,

    /// Reference to the expression which allocates the vector
    allocation_expr: &'tcx Expr<'tcx>,

    /// Reference to the expression used as argument on `with_capacity` call. This is used
    /// to only match slow zero-filling idioms of the same length than vector initialization.
    len_expr: &'tcx Expr<'tcx>,
}

/// Type of slow initialization
enum InitializationType<'tcx> {
    /// Extend is a slow initialization with the form `vec.extend(repeat(0).take(..))`
    Extend(&'tcx Expr<'tcx>),

    /// Resize is a slow initialization with the form `vec.resize(.., 0)`
    Resize(&'tcx Expr<'tcx>),
}

impl<'tcx> LateLintPass<'tcx> for SlowVectorInit {
    fn check_expr(&mut self, cx: &LateContext<'tcx>, expr: &'tcx Expr<'_>) {
        // Matches initialization on reassignements. For example: `vec = Vec::with_capacity(100)`
        if_chain! {
            if let ExprKind::Assign(left, right, _) = expr.kind;

<<<<<<< HEAD
            // Extract variable name
            if let ExprKind::Path(QPath::Resolved(_, path)) = left.kind;
            if let Some(variable_name) = path.segments.get(0);

            // Extract len argument
            if let Some(len_arg) = Self::is_vec_with_capacity(right);
=======
            // Extract variable
            if let Some(local_id) = path_to_local(left);

            // Extract len argument
            if let Some(len_arg) = Self::is_vec_with_capacity(cx, right);
>>>>>>> 1f7aef33

            then {
                let vi = VecAllocation {
                    local_id,
                    allocation_expr: right,
                    len_expr: len_arg,
                };

                Self::search_initialization(cx, vi, expr.hir_id);
            }
        }
    }

    fn check_stmt(&mut self, cx: &LateContext<'tcx>, stmt: &'tcx Stmt<'_>) {
        // Matches statements which initializes vectors. For example: `let mut vec = Vec::with_capacity(10)`
        if_chain! {
            if let StmtKind::Local(local) = stmt.kind;
<<<<<<< HEAD
            if let PatKind::Binding(BindingAnnotation::Mutable, .., variable_name, None) = local.pat.kind;
            if let Some(init) = local.init;
            if let Some(len_arg) = Self::is_vec_with_capacity(init);
=======
            if let PatKind::Binding(BindingAnnotation::Mutable, local_id, _, None) = local.pat.kind;
            if let Some(init) = local.init;
            if let Some(len_arg) = Self::is_vec_with_capacity(cx, init);
>>>>>>> 1f7aef33

            then {
                let vi = VecAllocation {
                    local_id,
                    allocation_expr: init,
                    len_expr: len_arg,
                };

                Self::search_initialization(cx, vi, stmt.hir_id);
            }
        }
    }
}

impl SlowVectorInit {
    /// Checks if the given expression is `Vec::with_capacity(..)`. It will return the expression
    /// of the first argument of `with_capacity` call if it matches or `None` if it does not.
    fn is_vec_with_capacity<'tcx>(cx: &LateContext<'_>, expr: &Expr<'tcx>) -> Option<&'tcx Expr<'tcx>> {
        if_chain! {
<<<<<<< HEAD
            if let ExprKind::Call(func, args) = expr.kind;
            if let ExprKind::Path(ref path) = func.kind;
            if match_qpath(path, &["Vec", "with_capacity"]);
            if args.len() == 1;

=======
            if let ExprKind::Call(func, [arg]) = expr.kind;
            if let ExprKind::Path(QPath::TypeRelative(ty, name)) = func.kind;
            if name.ident.as_str() == "with_capacity";
            if is_type_diagnostic_item(cx, cx.typeck_results().node_type(ty.hir_id), sym::vec_type);
>>>>>>> 1f7aef33
            then {
                Some(arg)
            } else {
                None
            }
        }
    }

    /// Search initialization for the given vector
    fn search_initialization<'tcx>(cx: &LateContext<'tcx>, vec_alloc: VecAllocation<'tcx>, parent_node: HirId) {
        let enclosing_body = get_enclosing_block(cx, parent_node);

        if enclosing_body.is_none() {
            return;
        }

        let mut v = VectorInitializationVisitor {
            cx,
            vec_alloc,
            slow_expression: None,
            initialization_found: false,
        };

        v.visit_block(enclosing_body.unwrap());

        if let Some(ref allocation_expr) = v.slow_expression {
            Self::lint_initialization(cx, allocation_expr, &v.vec_alloc);
        }
    }

    fn lint_initialization<'tcx>(
        cx: &LateContext<'tcx>,
        initialization: &InitializationType<'tcx>,
        vec_alloc: &VecAllocation<'_>,
    ) {
        match initialization {
            InitializationType::Extend(e) | InitializationType::Resize(e) => Self::emit_lint(
                cx,
                e,
                vec_alloc,
                "slow zero-filling initialization",
                SLOW_VECTOR_INITIALIZATION,
            ),
        };
    }

    fn emit_lint<'tcx>(
        cx: &LateContext<'tcx>,
        slow_fill: &Expr<'_>,
        vec_alloc: &VecAllocation<'_>,
        msg: &str,
        lint: &'static Lint,
    ) {
        let len_expr = Sugg::hir(cx, vec_alloc.len_expr, "len");

        span_lint_and_then(cx, lint, slow_fill.span, msg, |diag| {
            diag.span_suggestion(
                vec_alloc.allocation_expr.span,
                "consider replace allocation with",
                format!("vec![0; {}]", len_expr),
                Applicability::Unspecified,
            );
        });
    }
}

/// `VectorInitializationVisitor` searches for unsafe or slow vector initializations for the given
/// vector.
struct VectorInitializationVisitor<'a, 'tcx> {
    cx: &'a LateContext<'tcx>,

    /// Contains the information.
    vec_alloc: VecAllocation<'tcx>,

    /// Contains the slow initialization expression, if one was found.
    slow_expression: Option<InitializationType<'tcx>>,

    /// `true` if the initialization of the vector has been found on the visited block.
    initialization_found: bool,
}

impl<'a, 'tcx> VectorInitializationVisitor<'a, 'tcx> {
    /// Checks if the given expression is extending a vector with `repeat(0).take(..)`
    fn search_slow_extend_filling(&mut self, expr: &'tcx Expr<'_>) {
        if_chain! {
            if self.initialization_found;
<<<<<<< HEAD
            if let ExprKind::MethodCall(path, _, args, _) = expr.kind;
            if let ExprKind::Path(ref qpath_subj) = args[0].kind;
            if match_qpath(qpath_subj, &[&*self.vec_alloc.variable_name.as_str()]);
            if path.ident.name == sym!(extend);
            if let Some(extend_arg) = args.get(1);
=======
            if let ExprKind::MethodCall(path, _, [self_arg, extend_arg], _) = expr.kind;
            if path_to_local_id(self_arg, self.vec_alloc.local_id);
            if path.ident.name == sym!(extend);
>>>>>>> 1f7aef33
            if self.is_repeat_take(extend_arg);

            then {
                self.slow_expression = Some(InitializationType::Extend(expr));
            }
        }
    }

    /// Checks if the given expression is resizing a vector with 0
    fn search_slow_resize_filling(&mut self, expr: &'tcx Expr<'_>) {
        if_chain! {
            if self.initialization_found;
<<<<<<< HEAD
            if let ExprKind::MethodCall(path, _, args, _) = expr.kind;
            if let ExprKind::Path(ref qpath_subj) = args[0].kind;
            if match_qpath(qpath_subj, &[&*self.vec_alloc.variable_name.as_str()]);
            if path.ident.name == sym!(resize);
            if let (Some(len_arg), Some(fill_arg)) = (args.get(1), args.get(2));
=======
            if let ExprKind::MethodCall(path, _, [self_arg, len_arg, fill_arg], _) = expr.kind;
            if path_to_local_id(self_arg, self.vec_alloc.local_id);
            if path.ident.name == sym!(resize);
>>>>>>> 1f7aef33

            // Check that is filled with 0
            if let ExprKind::Lit(ref lit) = fill_arg.kind;
            if let LitKind::Int(0, _) = lit.node;

            // Check that len expression is equals to `with_capacity` expression
            if SpanlessEq::new(self.cx).eq_expr(len_arg, self.vec_alloc.len_expr);

            then {
                self.slow_expression = Some(InitializationType::Resize(expr));
            }
        }
    }

    /// Returns `true` if give expression is `repeat(0).take(...)`
    fn is_repeat_take(&self, expr: &Expr<'_>) -> bool {
        if_chain! {
            if let ExprKind::MethodCall(take_path, _, take_args, _) = expr.kind;
            if take_path.ident.name == sym!(take);

            // Check that take is applied to `repeat(0)`
            if let Some(repeat_expr) = take_args.get(0);
<<<<<<< HEAD
            if Self::is_repeat_zero(repeat_expr);
=======
            if self.is_repeat_zero(repeat_expr);
>>>>>>> 1f7aef33

            // Check that len expression is equals to `with_capacity` expression
            if let Some(len_arg) = take_args.get(1);
            if SpanlessEq::new(self.cx).eq_expr(len_arg, self.vec_alloc.len_expr);

            then {
                return true;
            }
        }

        false
    }

    /// Returns `true` if given expression is `repeat(0)`
    fn is_repeat_zero(&self, expr: &Expr<'_>) -> bool {
        if_chain! {
<<<<<<< HEAD
            if let ExprKind::Call(fn_expr, repeat_args) = expr.kind;
            if let ExprKind::Path(ref qpath_repeat) = fn_expr.kind;
            if match_qpath(qpath_repeat, &["repeat"]);
            if let Some(repeat_arg) = repeat_args.get(0);
=======
            if let ExprKind::Call(fn_expr, [repeat_arg]) = expr.kind;
            if is_expr_path_def_path(self.cx, fn_expr, &paths::ITER_REPEAT);
>>>>>>> 1f7aef33
            if let ExprKind::Lit(ref lit) = repeat_arg.kind;
            if let LitKind::Int(0, _) = lit.node;

            then {
                true
            } else {
                false
            }
        }
    }
}

impl<'a, 'tcx> Visitor<'tcx> for VectorInitializationVisitor<'a, 'tcx> {
    type Map = Map<'tcx>;

    fn visit_stmt(&mut self, stmt: &'tcx Stmt<'_>) {
        if self.initialization_found {
            match stmt.kind {
                StmtKind::Expr(expr) | StmtKind::Semi(expr) => {
                    self.search_slow_extend_filling(expr);
                    self.search_slow_resize_filling(expr);
                },
                _ => (),
            }

            self.initialization_found = false;
        } else {
            walk_stmt(self, stmt);
        }
    }

    fn visit_block(&mut self, block: &'tcx Block<'_>) {
        if self.initialization_found {
            if let Some(s) = block.stmts.get(0) {
                self.visit_stmt(s)
            }

            self.initialization_found = false;
        } else {
            walk_block(self, block);
        }
    }

    fn visit_expr(&mut self, expr: &'tcx Expr<'_>) {
        // Skip all the expressions previous to the vector initialization
        if self.vec_alloc.allocation_expr.hir_id == expr.hir_id {
            self.initialization_found = true;
        }

        walk_expr(self, expr);
    }

    fn nested_visit_map(&mut self) -> NestedVisitorMap<Self::Map> {
        NestedVisitorMap::None
    }
}<|MERGE_RESOLUTION|>--- conflicted
+++ resolved
@@ -73,20 +73,11 @@
         if_chain! {
             if let ExprKind::Assign(left, right, _) = expr.kind;
 
-<<<<<<< HEAD
-            // Extract variable name
-            if let ExprKind::Path(QPath::Resolved(_, path)) = left.kind;
-            if let Some(variable_name) = path.segments.get(0);
-
-            // Extract len argument
-            if let Some(len_arg) = Self::is_vec_with_capacity(right);
-=======
             // Extract variable
             if let Some(local_id) = path_to_local(left);
 
             // Extract len argument
             if let Some(len_arg) = Self::is_vec_with_capacity(cx, right);
->>>>>>> 1f7aef33
 
             then {
                 let vi = VecAllocation {
@@ -104,15 +95,9 @@
         // Matches statements which initializes vectors. For example: `let mut vec = Vec::with_capacity(10)`
         if_chain! {
             if let StmtKind::Local(local) = stmt.kind;
-<<<<<<< HEAD
-            if let PatKind::Binding(BindingAnnotation::Mutable, .., variable_name, None) = local.pat.kind;
-            if let Some(init) = local.init;
-            if let Some(len_arg) = Self::is_vec_with_capacity(init);
-=======
             if let PatKind::Binding(BindingAnnotation::Mutable, local_id, _, None) = local.pat.kind;
             if let Some(init) = local.init;
             if let Some(len_arg) = Self::is_vec_with_capacity(cx, init);
->>>>>>> 1f7aef33
 
             then {
                 let vi = VecAllocation {
@@ -132,18 +117,10 @@
     /// of the first argument of `with_capacity` call if it matches or `None` if it does not.
     fn is_vec_with_capacity<'tcx>(cx: &LateContext<'_>, expr: &Expr<'tcx>) -> Option<&'tcx Expr<'tcx>> {
         if_chain! {
-<<<<<<< HEAD
-            if let ExprKind::Call(func, args) = expr.kind;
-            if let ExprKind::Path(ref path) = func.kind;
-            if match_qpath(path, &["Vec", "with_capacity"]);
-            if args.len() == 1;
-
-=======
             if let ExprKind::Call(func, [arg]) = expr.kind;
             if let ExprKind::Path(QPath::TypeRelative(ty, name)) = func.kind;
             if name.ident.as_str() == "with_capacity";
             if is_type_diagnostic_item(cx, cx.typeck_results().node_type(ty.hir_id), sym::vec_type);
->>>>>>> 1f7aef33
             then {
                 Some(arg)
             } else {
@@ -230,17 +207,9 @@
     fn search_slow_extend_filling(&mut self, expr: &'tcx Expr<'_>) {
         if_chain! {
             if self.initialization_found;
-<<<<<<< HEAD
-            if let ExprKind::MethodCall(path, _, args, _) = expr.kind;
-            if let ExprKind::Path(ref qpath_subj) = args[0].kind;
-            if match_qpath(qpath_subj, &[&*self.vec_alloc.variable_name.as_str()]);
-            if path.ident.name == sym!(extend);
-            if let Some(extend_arg) = args.get(1);
-=======
             if let ExprKind::MethodCall(path, _, [self_arg, extend_arg], _) = expr.kind;
             if path_to_local_id(self_arg, self.vec_alloc.local_id);
             if path.ident.name == sym!(extend);
->>>>>>> 1f7aef33
             if self.is_repeat_take(extend_arg);
 
             then {
@@ -253,17 +222,9 @@
     fn search_slow_resize_filling(&mut self, expr: &'tcx Expr<'_>) {
         if_chain! {
             if self.initialization_found;
-<<<<<<< HEAD
-            if let ExprKind::MethodCall(path, _, args, _) = expr.kind;
-            if let ExprKind::Path(ref qpath_subj) = args[0].kind;
-            if match_qpath(qpath_subj, &[&*self.vec_alloc.variable_name.as_str()]);
-            if path.ident.name == sym!(resize);
-            if let (Some(len_arg), Some(fill_arg)) = (args.get(1), args.get(2));
-=======
             if let ExprKind::MethodCall(path, _, [self_arg, len_arg, fill_arg], _) = expr.kind;
             if path_to_local_id(self_arg, self.vec_alloc.local_id);
             if path.ident.name == sym!(resize);
->>>>>>> 1f7aef33
 
             // Check that is filled with 0
             if let ExprKind::Lit(ref lit) = fill_arg.kind;
@@ -286,11 +247,7 @@
 
             // Check that take is applied to `repeat(0)`
             if let Some(repeat_expr) = take_args.get(0);
-<<<<<<< HEAD
-            if Self::is_repeat_zero(repeat_expr);
-=======
             if self.is_repeat_zero(repeat_expr);
->>>>>>> 1f7aef33
 
             // Check that len expression is equals to `with_capacity` expression
             if let Some(len_arg) = take_args.get(1);
@@ -307,15 +264,8 @@
     /// Returns `true` if given expression is `repeat(0)`
     fn is_repeat_zero(&self, expr: &Expr<'_>) -> bool {
         if_chain! {
-<<<<<<< HEAD
-            if let ExprKind::Call(fn_expr, repeat_args) = expr.kind;
-            if let ExprKind::Path(ref qpath_repeat) = fn_expr.kind;
-            if match_qpath(qpath_repeat, &["repeat"]);
-            if let Some(repeat_arg) = repeat_args.get(0);
-=======
             if let ExprKind::Call(fn_expr, [repeat_arg]) = expr.kind;
             if is_expr_path_def_path(self.cx, fn_expr, &paths::ITER_REPEAT);
->>>>>>> 1f7aef33
             if let ExprKind::Lit(ref lit) = repeat_arg.kind;
             if let LitKind::Int(0, _) = lit.node;
 
